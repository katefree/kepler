/* NSC -- new Scala compiler
 * Copyright 2005-2011 LAMP/EPFL
 * @author  Martin Odersky
 */

package scala.reflect
package internal

import annotation.{ switch }
import scala.collection.{ mutable, immutable }
import Flags._
import PartialFunction._

trait Definitions extends reflect.api.StandardDefinitions {
  self: SymbolTable =>

  /** Since both the value parameter types and the result type may
   *  require access to the type parameter symbols, we model polymorphic
   *  creation as a function from those symbols to (formal types, result type).
   *  The Option is to distinguish between nullary methods and empty-param-list
   *  methods.
   */
  private type PolyMethodCreator = List[Symbol] => (Option[List[Type]], Type)

  private def enterNewClass(owner: Symbol, name: TypeName, parents: List[Type], flags: Long = 0L): Symbol = {
    val clazz = owner.newClassSymbol(name, NoPosition, flags)
    clazz setInfoAndEnter ClassInfoType(parents, newScope, clazz)
  }
  private def newMethod(owner: Symbol, name: TermName, formals: List[Type], restpe: Type, flags: Long = 0L): Symbol = {
    val msym   = owner.newMethod(name.encode, NoPosition, flags)
    val params = msym.newSyntheticValueParams(formals)
    msym setInfo MethodType(params, restpe)
  }
  private def enterNewMethod(owner: Symbol, name: TermName, formals: List[Type], restpe: Type, flags: Long = 0L): Symbol =
    owner.info.decls enter newMethod(owner, name, formals, restpe, flags)

  // the scala value classes
  trait ValueClassDefinitions {
    self: definitions.type =>

    private[Definitions] def valueCache(name: Name) = {
      val res = (
        if (name.isTypeName) ScalaPackageClass.info member name
        else ScalaPackageClass.info member name suchThat (_ hasFlag MODULE)
      )
      if (res eq NoSymbol)
        abort("Could not find value classes! This is a catastrophic failure.  scala " + scala.util.Properties.versionString)
      else res
    }
    private[Definitions] def valueModuleMethod(className: Name, methodName: Name): Symbol = {
      valueCache(className.toTermName).moduleClass.tpe member methodName
    }

    import ClassfileConstants._

    private val nameToWeight = Map[Name, Int](
      tpnme.Byte   -> 2,
      tpnme.Char   -> 3,
      tpnme.Short  -> 4,
      tpnme.Int    -> 12,
      tpnme.Long   -> 24,
      tpnme.Float  -> 48,
      tpnme.Double -> 96
    )

    private val nameToTag = Map[Name, Char](
      tpnme.Byte    -> BYTE_TAG,
      tpnme.Char    -> CHAR_TAG,
      tpnme.Short   -> SHORT_TAG,
      tpnme.Int     -> INT_TAG,
      tpnme.Long    -> LONG_TAG,
      tpnme.Float   -> FLOAT_TAG,
      tpnme.Double  -> DOUBLE_TAG,
      tpnme.Boolean -> BOOL_TAG,
      tpnme.Unit    -> VOID_TAG,
      tpnme.Object  -> TVAR_TAG
    )

    private def classesMap[T](f: Name => T) = symbolsMap(ScalaValueClassesNoUnit, f)
    private def symbolsMap[T](syms: List[Symbol], f: Name => T): Map[Symbol, T] = syms zip (syms map (x => f(x.name))) toMap
    private def symbolsMapFilt[T](syms: List[Symbol], p: Name => Boolean, f: Name => T) = symbolsMap(syms filter (x => p(x.name)), f)

    private def boxedName(name: Name) = sn.Boxed(name.toTypeName)

    lazy val abbrvTag         = symbolsMap(ObjectClass :: ScalaValueClasses, nameToTag)
    lazy val numericWeight    = symbolsMapFilt(ScalaValueClasses, nameToWeight.keySet, nameToWeight)
    lazy val boxedModule      = classesMap(x => getModule(boxedName(x)))
    lazy val boxedClass       = classesMap(x => getClass(boxedName(x)))
    lazy val refClass         = classesMap(x => getRequiredClass("scala.runtime." + x + "Ref"))
    lazy val volatileRefClass = classesMap(x => getRequiredClass("scala.runtime.Volatile" + x + "Ref"))
    lazy val boxMethod        = classesMap(x => valueModuleMethod(x, nme.box))
    lazy val unboxMethod      = classesMap(x => valueModuleMethod(x, nme.unbox))

    def isNumericSubClass(sub: Symbol, sup: Symbol) = (
         (numericWeight contains sub)
      && (numericWeight contains sup)
      && (numericWeight(sup) % numericWeight(sub) == 0)
    )

    /** Is symbol a numeric value class? */
    def isNumericValueClass(sym: Symbol): Boolean =
      numericWeight contains sym

    def isGetClass(sym: Symbol) =
      (sym.name == nme.getClass_) && (sym.paramss.isEmpty || sym.paramss.head.isEmpty)

    lazy val UnitClass    = valueCache(tpnme.Unit)
    lazy val ByteClass    = valueCache(tpnme.Byte)
    lazy val ShortClass   = valueCache(tpnme.Short)
    lazy val CharClass    = valueCache(tpnme.Char)
    lazy val IntClass     = valueCache(tpnme.Int)
    lazy val LongClass    = valueCache(tpnme.Long)
    lazy val FloatClass   = valueCache(tpnme.Float)
    lazy val DoubleClass  = valueCache(tpnme.Double)
    lazy val BooleanClass = valueCache(tpnme.Boolean)
      lazy val Boolean_and = getMember(BooleanClass, nme.ZAND)
      lazy val Boolean_or  = getMember(BooleanClass, nme.ZOR)
      lazy val Boolean_not = getMember(BooleanClass, nme.UNARY_!)

    def ScalaValueClassesNoUnit = ScalaValueClasses filterNot (_ eq UnitClass)
    def ScalaValueClasses: List[Symbol] = List(
      UnitClass,
      BooleanClass,
      ByteClass,
      ShortClass,
      CharClass,
      IntClass,
      LongClass,
      FloatClass,
      DoubleClass
    )
  }

  object definitions extends AbsDefinitions with ValueClassDefinitions {
    private var isInitialized = false
    def isDefinitionsInitialized = isInitialized

    // symbols related to packages
    var emptypackagescope: Scope = null //debug

    // This is the package _root_.  The actual root cannot be referenced at
    // the source level, but _root_ is essentially a function () => <root>.
    lazy val RootPackage: Symbol = {
      val rp = (
        NoSymbol.newValue(nme.ROOTPKG, NoPosition, FINAL | MODULE | PACKAGE | JAVA)
          setInfo NullaryMethodType(RootClass.tpe)
      )
      RootClass.sourceModule = rp
      rp
    }

    // This is the actual root of everything, including the package _root_.
    lazy val RootClass: ModuleClassSymbol = (
      NoSymbol.newModuleClassSymbol(tpnme.ROOT, NoPosition, FINAL | MODULE | PACKAGE | JAVA)
        setInfo rootLoader
    )
    // The empty package, which holds all top level types without given packages.
    lazy val EmptyPackage       = RootClass.newPackage(nme.EMPTY_PACKAGE_NAME, NoPosition, FINAL)
    lazy val EmptyPackageClass  = EmptyPackage.moduleClass

    lazy val JavaLangPackage      = getModule(sn.JavaLang)
    lazy val JavaLangPackageClass = JavaLangPackage.moduleClass
    lazy val ScalaPackage         = getModule(nme.scala_)
    lazy val ScalaPackageClass    = ScalaPackage.moduleClass

    lazy val RuntimePackage       = getRequiredModule("scala.runtime")
    lazy val RuntimePackageClass  = RuntimePackage.moduleClass

    lazy val JavaLangEnumClass = getRequiredClass("java.lang.Enum")

    // convenient one-argument parameter lists
    lazy val anyparam     = List(AnyClass.typeConstructor)
    lazy val anyvalparam  = List(AnyValClass.typeConstructor)
    lazy val anyrefparam  = List(AnyRefClass.typeConstructor)

    // private parameter conveniences
    private def booltype    = BooleanClass.typeConstructor
    private def inttype     = IntClass.typeConstructor
    private def stringtype  = StringClass.typeConstructor

    // Java types
    def javaTypeName(jclazz: Class[_]): TypeName = newTypeName(jclazz.getName)

    def javaTypeToValueClass(jtype: Class[_]): Symbol = jtype match {
      case java.lang.Void.TYPE      => UnitClass
      case java.lang.Byte.TYPE      => ByteClass
      case java.lang.Character.TYPE => CharClass
      case java.lang.Short.TYPE     => ShortClass
      case java.lang.Integer.TYPE   => IntClass
      case java.lang.Long.TYPE      => LongClass
      case java.lang.Float.TYPE     => FloatClass
      case java.lang.Double.TYPE    => DoubleClass
      case java.lang.Boolean.TYPE   => BooleanClass
      case _                        => NoSymbol
    }
    def valueClassToJavaType(sym: Symbol): Class[_] = sym match {
      case UnitClass    => java.lang.Void.TYPE
      case ByteClass    => java.lang.Byte.TYPE
      case CharClass    => java.lang.Character.TYPE
      case ShortClass   => java.lang.Short.TYPE
      case IntClass     => java.lang.Integer.TYPE
      case LongClass    => java.lang.Long.TYPE
      case FloatClass   => java.lang.Float.TYPE
      case DoubleClass  => java.lang.Double.TYPE
      case BooleanClass => java.lang.Boolean.TYPE
      case _            => null
    }

    private def fixupAsAnyTrait(tpe: Type): Type = tpe match {
      case ClassInfoType(parents, decls, clazz) =>
        if (parents.head.typeSymbol == AnyClass) tpe
        else {
          assert(parents.head.typeSymbol == ObjectClass, parents)
          ClassInfoType(AnyClass.tpe :: parents.tail, decls, clazz)
        }
      case PolyType(tparams, restpe) =>
        PolyType(tparams, fixupAsAnyTrait(restpe))
//      case _ => tpe
    }

    // top types
    lazy val AnyClass             = enterNewClass(ScalaPackageClass, tpnme.Any, Nil, ABSTRACT)
    lazy val AnyRefClass          = newAlias(ScalaPackageClass, tpnme.AnyRef, ObjectClass.typeConstructor)
    lazy val ObjectClass          = getClass(sn.Object)
    lazy val AnyCompanionClass    = getRequiredClass("scala.AnyCompanion") initFlags (SEALED | ABSTRACT | TRAIT)
    lazy val AnyValCompanionClass = getRequiredClass("scala.AnyValCompanion") initFlags (SEALED | ABSTRACT | TRAIT)

<<<<<<< HEAD
    lazy val AnyValClass = ScalaPackageClass.info member tpnme.AnyVal orElse {
      val anyval    = enterNewClass(ScalaPackageClass, tpnme.AnyVal, List(AnyClass.tpe, NotNullClass.tpe), 0L)
=======
    private var oldValueScheme = true

    lazy val AnyValClass          = ScalaPackageClass.info member tpnme.AnyVal orElse {
//      println("new anyval")
      oldValueScheme = false
      val anyval = enterNewClass(ScalaPackageClass, tpnme.AnyVal, anyparam, ABSTRACT)
>>>>>>> 5376ded8
      val av_constr = anyval.newClassConstructor(NoPosition)
      anyval.info.decls enter av_constr
      anyval
    }
      lazy val AnyVal_getClass = enterNewMethod(AnyValClass, nme.getClass_, Nil, getClassReturnType(AnyValClass.tpe))

    // bottom types
    lazy val RuntimeNothingClass  = getClass(fulltpnme.RuntimeNothing)
    lazy val RuntimeNullClass     = getClass(fulltpnme.RuntimeNull)

    sealed abstract class BottomClassSymbol(name: TypeName, parent: Symbol) extends ClassSymbol(ScalaPackageClass, NoPosition, name) {
      locally {
        this initFlags ABSTRACT | TRAIT | FINAL
        this setInfoAndEnter ClassInfoType(List(parent.tpe), newScope, this)
      }
      final override def isBottomClass = true
    }
    final object NothingClass extends BottomClassSymbol(tpnme.Nothing, AnyClass) {
      override def isSubClass(that: Symbol) = true
    }
    final object NullClass extends BottomClassSymbol(tpnme.Null, AnyRefClass) {
      override def isSubClass(that: Symbol) = (
           (that eq AnyClass)
        || (that ne NothingClass) && (that isSubClass ObjectClass)
      )
    }

    // exceptions and other throwables
    lazy val ClassCastExceptionClass        = getRequiredClass("java.lang.ClassCastException")
    lazy val IndexOutOfBoundsExceptionClass = getClass(sn.IOOBException)
    lazy val InvocationTargetExceptionClass = getClass(sn.InvTargetException)
    lazy val MatchErrorClass                = getRequiredClass("scala.MatchError")
    lazy val NonLocalReturnControlClass     = getRequiredClass("scala.runtime.NonLocalReturnControl")
    lazy val NullPointerExceptionClass      = getClass(sn.NPException)
    lazy val ThrowableClass                 = getClass(sn.Throwable)
    lazy val UninitializedErrorClass        = getRequiredClass("scala.UninitializedFieldError")

    // fundamental reference classes
    lazy val PartialFunctionClass       = getRequiredClass("scala.PartialFunction")
    lazy val AbstractPartialFunctionClass = getRequiredClass("scala.runtime.AbstractPartialFunction")
    lazy val SymbolClass                = getRequiredClass("scala.Symbol")
    lazy val StringClass                = getClass(sn.String)
    lazy val StringModule               = StringClass.linkedClassOfClass
    lazy val ClassClass                 = getClass(sn.Class)
      def Class_getMethod               = getMember(ClassClass, nme.getMethod_)
    lazy val DynamicClass               = getRequiredClass("scala.Dynamic")

    // fundamental modules
    lazy val SysPackage = getPackageObject("scala.sys")
      def Sys_error    = getMember(SysPackage, nme.error)

    // Modules whose members are in the default namespace
    lazy val UnqualifiedModules = List(PredefModule, ScalaPackage, JavaLangPackage)
    // Those modules and their module classes
    lazy val UnqualifiedOwners  = UnqualifiedModules.toSet ++ UnqualifiedModules.map(_.moduleClass)

    lazy val PredefModule: Symbol = getRequiredModule("scala.Predef")
    lazy val PredefModuleClass = PredefModule.moduleClass
      // Note: this is not the type alias AnyRef, it's a val defined in Predef
      // used by the @specialize annotation.
      def Predef_AnyRef = getMember(PredefModule, nme.AnyRef)
      def Predef_classOf = getMember(PredefModule, nme.classOf)
      def Predef_identity = getMember(PredefModule, nme.identity)
      def Predef_conforms = getMember(PredefModule, nme.conforms)
      def Predef_wrapRefArray = getMember(PredefModule, nme.wrapRefArray)

    /** Is `sym` a member of Predef with the given name?
     *  Note: DON't replace this by sym == Predef_conforms/etc, as Predef_conforms is a `def`
     *  which does a member lookup (it can't be a lazy val because we might reload Predef
     *  during resident compilations).
     */
    def isPredefMemberNamed(sym: Symbol, name: Name) = (
      (sym.name == name) && (sym.owner == PredefModule.moduleClass)
    )

    lazy val ConsoleModule: Symbol      = getRequiredModule("scala.Console")
    lazy val ScalaRunTimeModule: Symbol = getRequiredModule("scala.runtime.ScalaRunTime")
    lazy val SymbolModule: Symbol       = getRequiredModule("scala.Symbol")
    lazy val Symbol_apply               = SymbolModule.info decl nme.apply

      def SeqFactory = getMember(ScalaRunTimeModule, nme.Seq)
      def arrayApplyMethod = getMember(ScalaRunTimeModule, nme.array_apply)
      def arrayUpdateMethod = getMember(ScalaRunTimeModule, nme.array_update)
      def arrayLengthMethod = getMember(ScalaRunTimeModule, nme.array_length)
      def arrayCloneMethod = getMember(ScalaRunTimeModule, nme.array_clone)
      def ensureAccessibleMethod = getMember(ScalaRunTimeModule, nme.ensureAccessible)
      def scalaRuntimeSameElements = getMember(ScalaRunTimeModule, nme.sameElements)

    // classes with special meanings
    lazy val StringAddClass   = getRequiredClass("scala.runtime.StringAdd")
    lazy val ArrowAssocClass  = getRequiredClass("scala.Predef.ArrowAssoc")
    lazy val StringAdd_+      = getMember(StringAddClass, nme.PLUS)
    lazy val NotNullClass     = getRequiredClass("scala.NotNull")
    lazy val ScalaNumberClass           = getRequiredClass("scala.math.ScalaNumber")
    lazy val TraitSetterAnnotationClass = getRequiredClass("scala.runtime.TraitSetter")
    lazy val DelayedInitClass = getRequiredClass("scala.DelayedInit")
      def delayedInitMethod = getMember(DelayedInitClass, nme.delayedInit)
      // a dummy value that communicates that a delayedInit call is compiler-generated
      // from phase UnCurry to phase Constructors
      // !!! This is not used anywhere (it was checked in that way.)
      // def delayedInitArgVal = EmptyPackageClass.newValue(NoPosition, nme.delayedInitArg)
      //   .setInfo(UnitClass.tpe)

    lazy val TypeConstraintClass   = getRequiredClass("scala.annotation.TypeConstraint")
    lazy val SingletonClass        = enterNewClass(ScalaPackageClass, tpnme.Singleton, anyparam, ABSTRACT | TRAIT | FINAL)
    lazy val SerializableClass     = getRequiredClass("scala.Serializable")
    lazy val JavaSerializableClass = getClass(sn.JavaSerializable)
    lazy val ComparableClass       = getRequiredClass("java.lang.Comparable") modifyInfo fixupAsAnyTrait
    lazy val JavaCloneableClass    = getRequiredClass("java.lang.Cloneable")
    lazy val RemoteInterfaceClass  = getRequiredClass("java.rmi.Remote")
    lazy val RemoteExceptionClass  = getRequiredClass("java.rmi.RemoteException")

    lazy val ByNameParamClass       = specialPolyClass(tpnme.BYNAME_PARAM_CLASS_NAME, COVARIANT)(_ => AnyClass.typeConstructor)
    lazy val EqualsPatternClass     = specialPolyClass(tpnme.EQUALS_PATTERN_NAME, 0L)(_ => AnyClass.typeConstructor)
    lazy val JavaRepeatedParamClass = specialPolyClass(tpnme.JAVA_REPEATED_PARAM_CLASS_NAME, COVARIANT)(tparam => arrayType(tparam.typeConstructor))
    lazy val RepeatedParamClass     = specialPolyClass(tpnme.REPEATED_PARAM_CLASS_NAME, COVARIANT)(tparam => seqType(tparam.typeConstructor))

    def isByNameParamType(tp: Type)        = tp.typeSymbol == ByNameParamClass
    def isScalaRepeatedParamType(tp: Type) = tp.typeSymbol == RepeatedParamClass
    def isJavaRepeatedParamType(tp: Type)  = tp.typeSymbol == JavaRepeatedParamClass
    def isRepeatedParamType(tp: Type)      = isScalaRepeatedParamType(tp) || isJavaRepeatedParamType(tp)
    def isCastSymbol(sym: Symbol)          = sym == Any_asInstanceOf || sym == Object_asInstanceOf

    def isJavaVarArgsMethod(m: Symbol)       = m.isMethod && isJavaVarArgs(m.info.params)
    def isJavaVarArgs(params: List[Symbol])  = params.nonEmpty && isJavaRepeatedParamType(params.last.tpe)
    def isScalaVarArgs(params: List[Symbol]) = params.nonEmpty && isScalaRepeatedParamType(params.last.tpe)
    def isVarArgsList(params: List[Symbol])  = params.nonEmpty && isRepeatedParamType(params.last.tpe)
    def isVarArgTypes(formals: List[Type])   = formals.nonEmpty && isRepeatedParamType(formals.last)

    def hasRepeatedParam(tp: Type): Boolean = tp match {
      case MethodType(formals, restpe) => isScalaVarArgs(formals) || hasRepeatedParam(restpe)
      case PolyType(_, restpe)         => hasRepeatedParam(restpe)
      case _                           => false
    }

    def isPrimitiveArray(tp: Type) = tp match {
      case TypeRef(_, ArrayClass, arg :: Nil) => isValueClass(arg.typeSymbol)
      case _                                  => false
    }
    def isArrayOfSymbol(tp: Type, elem: Symbol) = tp match {
      case TypeRef(_, ArrayClass, arg :: Nil) => arg.typeSymbol == elem
      case _                                  => false
    }

    lazy val MatchingStrategyClass = getRequiredClass("scala.MatchingStrategy")

    // collections classes
    lazy val ConsClass          = getRequiredClass("scala.collection.immutable.$colon$colon")
    lazy val IterableClass      = getRequiredClass("scala.collection.Iterable")
    lazy val IteratorClass      = getRequiredClass("scala.collection.Iterator")
    lazy val ListClass          = getRequiredClass("scala.collection.immutable.List")
    lazy val SeqClass           = getRequiredClass("scala.collection.Seq")
    lazy val StringBuilderClass = getRequiredClass("scala.collection.mutable.StringBuilder")
    lazy val TraversableClass   = getRequiredClass("scala.collection.Traversable")

    lazy val ListModule       = getRequiredModule("scala.collection.immutable.List")
      lazy val List_apply = getMember(ListModule, nme.apply)
    lazy val NilModule        = getRequiredModule("scala.collection.immutable.Nil")
    lazy val SeqModule        = getRequiredModule("scala.collection.Seq")
    lazy val IteratorModule = getRequiredModule("scala.collection.Iterator")
      lazy val Iterator_apply = getMember(IteratorModule, nme.apply)

    // arrays and their members
    lazy val ArrayModule  = getRequiredModule("scala.Array")
      lazy val ArrayModule_overloadedApply = getMember(ArrayModule, nme.apply)
    lazy val ArrayClass   = getRequiredClass("scala.Array")
      lazy val Array_apply  = getMember(ArrayClass, nme.apply)
      lazy val Array_update = getMember(ArrayClass, nme.update)
      lazy val Array_length = getMember(ArrayClass, nme.length)
      lazy val Array_clone  = getMember(ArrayClass, nme.clone_)

    // reflection / structural types
    lazy val SoftReferenceClass     = getRequiredClass("java.lang.ref.SoftReference")
    lazy val WeakReferenceClass     = getRequiredClass("java.lang.ref.WeakReference")
    lazy val MethodClass            = getClass(sn.MethodAsObject)
      def methodClass_setAccessible = getMember(MethodClass, nme.setAccessible)
    lazy val EmptyMethodCacheClass  = getRequiredClass("scala.runtime.EmptyMethodCache")
    lazy val MethodCacheClass       = getRequiredClass("scala.runtime.MethodCache")
      def methodCache_find  = getMember(MethodCacheClass, nme.find_)
      def methodCache_add   = getMember(MethodCacheClass, nme.add_)

    // scala.reflect
    lazy val ReflectApiUniverse = getRequiredClass("scala.reflect.api.Universe")
    lazy val ReflectMacroContext = getRequiredClass("scala.reflect.macro.Context")
    lazy val ReflectRuntimeMirror = getRequiredModule("scala.reflect.runtime.Mirror")
      def freeValueMethod = getMember(ReflectRuntimeMirror, nme.freeValue)
    lazy val ReflectPackage = getPackageObject("scala.reflect")
      def Reflect_mirror = getMember(ReflectPackage, nme.mirror)

    lazy val PartialManifestClass  = getRequiredClass("scala.reflect.ClassManifest")
    lazy val PartialManifestModule = getRequiredModule("scala.reflect.ClassManifest")
    lazy val FullManifestClass     = getRequiredClass("scala.reflect.Manifest")
    lazy val FullManifestModule    = getRequiredModule("scala.reflect.Manifest")
    lazy val OptManifestClass      = getRequiredClass("scala.reflect.OptManifest")
    lazy val NoManifest            = getRequiredModule("scala.reflect.NoManifest")
    lazy val CodeClass             = getClass(sn.Code)
    lazy val CodeModule            = getModule(sn.Code)
      lazy val Code_lift = getMember(CodeModule, nme.lift_)

    lazy val ScalaSignatureAnnotation = getRequiredClass("scala.reflect.ScalaSignature")
    lazy val ScalaLongSignatureAnnotation = getRequiredClass("scala.reflect.ScalaLongSignature")

    // Option classes
    lazy val OptionClass: Symbol = getRequiredClass("scala.Option")
    lazy val SomeClass: Symbol   = getRequiredClass("scala.Some")
    lazy val NoneModule: Symbol  = getRequiredModule("scala.None")
    lazy val SomeModule: Symbol  = getRequiredModule("scala.Some")

    /** Note: don't use this manifest/type function for anything important,
     *  as it is incomplete.  Would love to have things like existential types
     *  working, but very unfortunately the manifests just stuff the relevant
     *  information into the toString method.
     */
    def manifestToType(m: OptManifest[_]): Type = m match {
      case m: ClassManifest[_] =>
        val sym  = manifestToSymbol(m)
        val args = m.typeArguments

        if ((sym eq NoSymbol) || args.isEmpty) sym.tpe
        else appliedType(sym.typeConstructor, args map manifestToType)
      case _ =>
        NoType
    }

    def manifestToSymbol(m: ClassManifest[_]): Symbol = m match {
      case x: scala.reflect.AnyValManifest[_] =>
        getMember(ScalaPackageClass, newTypeName("" + x))
      case _                                  =>
        val name = m.erasure.getName
        if (name endsWith nme.MODULE_SUFFIX_STRING)
          getModuleIfDefined(name stripSuffix nme.MODULE_SUFFIX_STRING)
        else
          getClassIfDefined(name)
    }

    // The given symbol represents either String.+ or StringAdd.+
    def isStringAddition(sym: Symbol) = sym == String_+ || sym == StringAdd_+
    def isArrowAssoc(sym: Symbol) = ArrowAssocClass.tpe.decls.toList contains sym

    // The given symbol is a method with the right name and signature to be a runnable java program.
    def isJavaMainMethod(sym: Symbol) = (sym.name == nme.main) && (sym.info match {
      case MethodType(p :: Nil, restpe) => isArrayOfSymbol(p.tpe, StringClass) && restpe.typeSymbol == UnitClass
      case _                            => false
    })
    // The given class has a main method.
    def hasJavaMainMethod(sym: Symbol): Boolean =
      (sym.tpe member nme.main).alternatives exists isJavaMainMethod
    def hasJavaMainMethod(path: String): Boolean =
      hasJavaMainMethod(getModuleIfDefined(path))

    def isOptionType(tp: Type)  = cond(tp.normalize) { case TypeRef(_, OptionClass, List(_)) => true }
    def isSomeType(tp: Type)    = cond(tp.normalize) { case TypeRef(_,   SomeClass, List(_)) => true }
    def isNoneType(tp: Type)    = cond(tp.normalize) { case TypeRef(_,   NoneModule, List(_)) => true }

    def optionType(tp: Type)    = typeRef(NoPrefix, OptionClass, List(tp))
    def someType(tp: Type)      = typeRef(NoPrefix, SomeClass, List(tp))
    def symbolType              = typeRef(SymbolClass.typeConstructor.prefix, SymbolClass, List())
    def longType                = typeRef(LongClass.typeConstructor.prefix, LongClass, List())

    // Product, Tuple, Function
    private def mkArityArray(name: String, arity: Int, countFrom: Int = 1): Array[Symbol] = {
      val list = countFrom to arity map (i => getRequiredClass("scala." + name + i))
      if (countFrom == 0) list.toArray
      else (NoSymbol +: list).toArray
    }

    val MaxTupleArity, MaxProductArity, MaxFunctionArity = 22
    /** The maximal dimensions of a generic array creation.
     *  I.e. new Array[Array[Array[Array[Array[T]]]]] creates a 5 times
     *  nested array. More is not allowed.
     */
    val MaxArrayDims = 5
    lazy val TupleClass     = mkArityArray("Tuple", MaxTupleArity)
    lazy val ProductClass   = mkArityArray("Product", MaxProductArity)
    lazy val FunctionClass  = mkArityArray("Function", MaxFunctionArity, 0)
    lazy val AbstractFunctionClass = mkArityArray("runtime.AbstractFunction", MaxFunctionArity, 0)
    lazy val isProductNClass = ProductClass.toSet
    def wrapArrayMethodName(elemtp: Type): TermName = elemtp.typeSymbol match {
      case ByteClass    => nme.wrapByteArray
      case ShortClass   => nme.wrapShortArray
      case CharClass    => nme.wrapCharArray
      case IntClass     => nme.wrapIntArray
      case LongClass    => nme.wrapLongArray
      case FloatClass   => nme.wrapFloatArray
      case DoubleClass  => nme.wrapDoubleArray
      case BooleanClass => nme.wrapBooleanArray
      case UnitClass    => nme.wrapUnitArray
      case _        =>
        if ((elemtp <:< AnyRefClass.tpe) && !isPhantomClass(elemtp.typeSymbol)) nme.wrapRefArray
        else nme.genericWrapArray
    }

    def tupleField(n: Int, j: Int) = getMember(TupleClass(n), nme.productAccessorName(j))
    def isTupleType(tp: Type): Boolean = isTupleType(tp, false)
    def isTupleTypeOrSubtype(tp: Type): Boolean = isTupleType(tp, true)
      private def isTupleType(tp: Type, subtypeOK: Boolean) = tp.normalize match {
        case TypeRef(_, sym, args) if args.nonEmpty =>
          val len = args.length
          len <= MaxTupleArity && {
            val tsym = TupleClass(len)
            (sym == tsym) || (subtypeOK && !tp.isHigherKinded && sym.isSubClass(tsym))
          }
        case _ => false
      }

      def tupleType(elems: List[Type]) = {
        val len = elems.length
        if (len <= MaxTupleArity) {
          val sym = TupleClass(len)
          typeRef(sym.typeConstructor.prefix, sym, elems)
        } else NoType
      }

    lazy val ProductRootClass: Symbol = getRequiredClass("scala.Product")
      def Product_productArity = getMember(ProductRootClass, nme.productArity)
      def Product_productElement = getMember(ProductRootClass, nme.productElement)
      // def Product_productElementName = getMember(ProductRootClass, nme.productElementName)
      def Product_iterator = getMember(ProductRootClass, nme.productIterator)
      def Product_productPrefix = getMember(ProductRootClass, nme.productPrefix)
      def Product_canEqual = getMember(ProductRootClass, nme.canEqual_)

      def productProj(z:Symbol, j: Int): Symbol = getMember(z, nme.productAccessorName(j))
      def productProj(n: Int,   j: Int): Symbol = productProj(ProductClass(n), j)

      /** returns true if this type is exactly ProductN[T1,...,Tn], not some subclass */
      def isExactProductType(tp: Type): Boolean = isProductNClass(tp.typeSymbol)

      def productType(elems: List[Type]) = {
        if (elems.isEmpty) UnitClass.tpe
        else {
          val len = elems.length
          if (len <= MaxProductArity) {
            val sym = ProductClass(len)
            typeRef(sym.typeConstructor.prefix, sym, elems)
          }
          else NoType
        }
      }

    /** if tpe <: ProductN[T1,...,TN], returns List(T1,...,TN) else Nil */
    def getProductArgs(tpe: Type): List[Type] = tpe.baseClasses find isProductNClass match {
      case Some(x)  => tpe.baseType(x).typeArgs
      case _        => Nil
    }

    def unapplyUnwrap(tpe:Type) = tpe.finalResultType.normalize match {
      case RefinedType(p :: _, _) => p.normalize
      case tp                     => tp
    }

    def functionApply(n: Int) = getMember(FunctionClass(n), nme.apply)
    def functionType(formals: List[Type], restpe: Type) = {
      val len = formals.length
      if (len <= MaxFunctionArity) {
        val sym = FunctionClass(len)
        typeRef(sym.typeConstructor.prefix, sym, formals :+ restpe)
      } else NoType
    }

    def abstractFunctionForFunctionType(tp: Type) = tp.normalize match {
      case tr @ TypeRef(_, _, args) if isFunctionType(tr) =>
        val sym = AbstractFunctionClass(args.length - 1)
        typeRef(sym.typeConstructor.prefix, sym, args)
      case _ =>
        NoType
    }

    def isFunctionType(tp: Type): Boolean = tp.normalize match {
      case TypeRef(_, sym, args) if args.nonEmpty =>
        val len = args.length
        len < MaxFunctionArity && sym == FunctionClass(len - 1)
      case _ =>
        false
    }

    def isSeqType(tp: Type) = elementType(SeqClass, tp.normalize) != NoType

    def elementType(container: Symbol, tp: Type): Type = tp match {
      case TypeRef(_, `container`, arg :: Nil)  => arg
      case _                                    => NoType
    }

    /** To avoid unchecked warnings on polymorphic classes, translate
     *  a Foo[T] into a Foo[_] for use in the pattern matcher.
     */
    def typeCaseType(clazz: Symbol) = clazz.tpe.normalize match {
      case TypeRef(_, sym, args) if args.nonEmpty => newExistentialType(sym.typeParams, clazz.tpe)
      case tp                                     => tp
    }

    def seqType(arg: Type)       = appliedType(SeqClass.typeConstructor, List(arg))
    def arrayType(arg: Type)     = appliedType(ArrayClass.typeConstructor, List(arg))
    def byNameType(arg: Type)    = appliedType(ByNameParamClass.typeConstructor, List(arg))
    def iteratorOfType(tp: Type) = appliedType(IteratorClass.typeConstructor, List(tp))

    lazy val StringArray   = arrayType(StringClass.tpe)
    lazy val ObjectArray   = arrayType(ObjectClass.tpe)

    def ClassType(arg: Type) =
      if (phase.erasedTypes || forMSIL) ClassClass.tpe
      else appliedType(ClassClass.typeConstructor, List(arg))

    //
    // .NET backend
    //

    lazy val ComparatorClass = getRequiredClass("scala.runtime.Comparator")
    // System.ValueType
    lazy val ValueTypeClass: Symbol = getClass(sn.ValueType)
    // System.MulticastDelegate
    lazy val DelegateClass: Symbol = getClass(sn.Delegate)
    var Delegate_scalaCallers: List[Symbol] = List() // Syncnote: No protection necessary yet as only for .NET where reflection is not supported.
    // Symbol -> (Symbol, Type): scalaCaller -> (scalaMethodSym, DelegateType)
    // var Delegate_scalaCallerInfos: HashMap[Symbol, (Symbol, Type)] = _
    lazy val Delegate_scalaCallerTargets: mutable.HashMap[Symbol, Symbol] = mutable.HashMap()

    def isCorrespondingDelegate(delegateType: Type, functionType: Type): Boolean = {
      isSubType(delegateType, DelegateClass.tpe) &&
      (delegateType.member(nme.apply).tpe match {
      	case MethodType(delegateParams, delegateReturn) =>
      	  isFunctionType(functionType) &&
      	  (functionType.normalize match {
      	    case TypeRef(_, _, args) =>
      	      (delegateParams.map(pt => {
                      if (pt.tpe == AnyClass.tpe) definitions.ObjectClass.tpe else pt})
      	       ::: List(delegateReturn)) == args
      	    case _ => false
      	  })
        case _ => false
      })
    }

    // members of class scala.Any
    lazy val Any_==       = enterNewMethod(AnyClass, nme.EQ, anyparam, booltype, FINAL)
    lazy val Any_!=       = enterNewMethod(AnyClass, nme.NE, anyparam, booltype, FINAL)
    lazy val Any_equals   = enterNewMethod(AnyClass, nme.equals_, anyparam, booltype)
    lazy val Any_hashCode = enterNewMethod(AnyClass, nme.hashCode_, Nil, inttype)
    lazy val Any_toString = enterNewMethod(AnyClass, nme.toString_, Nil, stringtype)
    lazy val Any_##       = enterNewMethod(AnyClass, nme.HASHHASH, Nil, inttype, FINAL)

    // Any_getClass requires special handling.  The return type is determined on
    // a per-call-site basis as if the function being called were actually:
    //
    //    // Assuming `target.getClass()`
    //    def getClass[T](target: T): Class[_ <: T]
    //
    // Since getClass is not actually a polymorphic method, this requires compiler
    // participation.  At the "Any" level, the return type is Class[_] as it is in
    // java.lang.Object.  Java also special cases the return type.
    lazy val Any_getClass     = enterNewMethod(AnyClass, nme.getClass_, Nil, getMember(ObjectClass, nme.getClass_).tpe.resultType, DEFERRED)
    lazy val Any_isInstanceOf = newT1NullaryMethod(AnyClass, nme.isInstanceOf_, FINAL)(_ => booltype)
    lazy val Any_asInstanceOf = newT1NullaryMethod(AnyClass, nme.asInstanceOf_, FINAL)(_.typeConstructor)

  // A type function from T => Class[U], used to determine the return
    // type of getClass calls.  The returned type is:
    //
    //  1. If T is a value type, Class[T].
    //  2. If T is a phantom type (Any or AnyVal), Class[_].
    //  3. If T is a local class, Class[_ <: |T|].
    //  4. Otherwise, Class[_ <: T].
    //
    // Note: AnyVal cannot be Class[_ <: AnyVal] because if the static type of the
    // receiver is AnyVal, it implies the receiver is boxed, so the correct
    // class object is that of java.lang.Integer, not Int.
    //
    // TODO: If T is final, return type could be Class[T].  Should it?
    def getClassReturnType(tp: Type): Type = {
      val sym     = tp.typeSymbol

      if (phase.erasedTypes) ClassClass.tpe
      else if (isValueClass(sym)) ClassType(tp.widen)
      else {
        val eparams    = typeParamsToExistentials(ClassClass, ClassClass.typeParams)
        val upperBound = (
          if (isPhantomClass(sym)) AnyClass.tpe
          else if (sym.isLocalClass) erasure.intersectionDominator(tp.parents)
          else tp.widen
        )

        existentialAbstraction(
          eparams,
          ClassType(eparams.head setInfo TypeBounds.upper(upperBound) tpe)
        )
      }
    }

    /** Remove references to class Object (other than the head) in a list of parents */
    def removeLaterObjects(tps: List[Type]): List[Type] = tps match {
      case Nil      => Nil
      case x :: xs  => x :: xs.filterNot(_.typeSymbol == ObjectClass)
    }
    /** Remove all but one reference to class Object from a list of parents. */
    def removeRedundantObjects(tps: List[Type]): List[Type] = tps match {
      case Nil      => Nil
      case x :: xs  => 
        if (x.typeSymbol == ObjectClass)
          x :: xs.filterNot(_.typeSymbol == ObjectClass)
        else
          x :: removeRedundantObjects(xs)
    }
    /** Order a list of types with non-trait classes before others. */
    def classesFirst(tps: List[Type]): List[Type] = {
      val (classes, others) = tps partition (t => t.typeSymbol.isClass && !t.typeSymbol.isTrait)
      if (classes.isEmpty || others.isEmpty || (tps startsWith classes)) tps
      else classes ::: others
    }
    /** The following transformations applied to a list of parents.
     *  If any parent is a class/trait, all parents which normalize to
     *  Object are discarded.  Otherwise, all parents which normalize
     *  to Object except the first one found are discarded.
     */
    def normalizedParents(parents: List[Type]): List[Type] = {
      if (parents exists (t => (t.typeSymbol ne ObjectClass) && t.typeSymbol.isClass))
        parents filterNot (_.typeSymbol eq ObjectClass)
      else
        removeRedundantObjects(parents)
    }
    def parentsString(parents: List[Type]) =
      normalizedParents(parents) mkString " with "

    // members of class java.lang.{ Object, String }
    lazy val Object_## = enterNewMethod(ObjectClass, nme.HASHHASH, Nil, inttype, FINAL)
    lazy val Object_== = enterNewMethod(ObjectClass, nme.EQ, anyrefparam, booltype, FINAL)
    lazy val Object_!= = enterNewMethod(ObjectClass, nme.NE, anyrefparam, booltype, FINAL)
    lazy val Object_eq = enterNewMethod(ObjectClass, nme.eq, anyrefparam, booltype, FINAL)
    lazy val Object_ne = enterNewMethod(ObjectClass, nme.ne, anyrefparam, booltype, FINAL)
    lazy val Object_isInstanceOf = newT1NoParamsMethod(ObjectClass, nme.isInstanceOf_Ob, FINAL | SYNTHETIC)(_ => booltype)
    lazy val Object_asInstanceOf = newT1NoParamsMethod(ObjectClass, nme.asInstanceOf_Ob, FINAL | SYNTHETIC)(_.typeConstructor)
    lazy val Object_synchronized = newPolyMethod(1, ObjectClass, nme.synchronized_, FINAL)(tps =>
      (Some(List(tps.head.typeConstructor)), tps.head.typeConstructor)
    )
    lazy val String_+ = enterNewMethod(StringClass, nme.raw.PLUS, anyparam, stringtype, FINAL)

    def Object_getClass  = getMember(ObjectClass, nme.getClass_)
    def Object_clone     = getMember(ObjectClass, nme.clone_)
    def Object_finalize  = getMember(ObjectClass, nme.finalize_)
    def Object_notify    = getMember(ObjectClass, nme.notify_)
    def Object_notifyAll = getMember(ObjectClass, nme.notifyAll_)
    def Object_equals    = getMember(ObjectClass, nme.equals_)
    def Object_hashCode  = getMember(ObjectClass, nme.hashCode_)
    def Object_toString  = getMember(ObjectClass, nme.toString_)

    // boxed classes
    lazy val ObjectRefClass         = getRequiredClass("scala.runtime.ObjectRef")
    lazy val VolatileObjectRefClass = getRequiredClass("scala.runtime.VolatileObjectRef")
    lazy val BoxesRunTimeClass      = getRequiredModule("scala.runtime.BoxesRunTime")
    lazy val BoxedNumberClass       = getClass(sn.BoxedNumber)
    lazy val BoxedCharacterClass    = getClass(sn.BoxedCharacter)
    lazy val BoxedBooleanClass      = getClass(sn.BoxedBoolean)
    lazy val BoxedByteClass         = getRequiredClass("java.lang.Byte")
    lazy val BoxedShortClass        = getRequiredClass("java.lang.Short")
    lazy val BoxedIntClass          = getRequiredClass("java.lang.Integer")
    lazy val BoxedLongClass         = getRequiredClass("java.lang.Long")
    lazy val BoxedFloatClass        = getRequiredClass("java.lang.Float")
    lazy val BoxedDoubleClass       = getRequiredClass("java.lang.Double")

    lazy val BoxedUnitClass         = getRequiredClass("scala.runtime.BoxedUnit")
    lazy val BoxedUnitModule        = getRequiredModule("scala.runtime.BoxedUnit")
      def BoxedUnit_UNIT = getMember(BoxedUnitModule, nme.UNIT)
      def BoxedUnit_TYPE = getMember(BoxedUnitModule, nme.TYPE_)

    // Annotation base classes
    lazy val AnnotationClass            = getRequiredClass("scala.annotation.Annotation")
    lazy val ClassfileAnnotationClass   = getRequiredClass("scala.annotation.ClassfileAnnotation")
    lazy val StaticAnnotationClass      = getRequiredClass("scala.annotation.StaticAnnotation")

    // Annotations
    lazy val BridgeClass                = getRequiredClass("scala.annotation.bridge")
    lazy val ElidableMethodClass        = getRequiredClass("scala.annotation.elidable")
    lazy val ImplicitNotFoundClass      = getRequiredClass("scala.annotation.implicitNotFound")
    lazy val MigrationAnnotationClass   = getRequiredClass("scala.annotation.migration")
    lazy val ScalaStrictFPAttr          = getRequiredClass("scala.annotation.strictfp")
    lazy val SerializableAttr           = getRequiredClass("scala.annotation.serializable") // @serializable is deprecated
    lazy val SwitchClass                = getRequiredClass("scala.annotation.switch")
    lazy val TailrecClass               = getRequiredClass("scala.annotation.tailrec")
    lazy val VarargsClass               = getRequiredClass("scala.annotation.varargs")
    lazy val uncheckedStableClass       = getRequiredClass("scala.annotation.unchecked.uncheckedStable")
    lazy val uncheckedVarianceClass     = getRequiredClass("scala.annotation.unchecked.uncheckedVariance")

    lazy val BeanPropertyAttr           = getRequiredClass("scala.beans.BeanProperty")
    lazy val BooleanBeanPropertyAttr    = getRequiredClass("scala.beans.BooleanBeanProperty")
    lazy val CloneableAttr              = getRequiredClass("scala.cloneable")
    lazy val DeprecatedAttr             = getRequiredClass("scala.deprecated")
    lazy val DeprecatedNameAttr         = getRequiredClass("scala.deprecatedName")
    lazy val NativeAttr                 = getRequiredClass("scala.native")
    lazy val RemoteAttr                 = getRequiredClass("scala.remote")
    lazy val ScalaInlineClass           = getRequiredClass("scala.inline")
    lazy val ScalaNoInlineClass         = getRequiredClass("scala.noinline")
    lazy val SerialVersionUIDAttr       = getRequiredClass("scala.SerialVersionUID")
    lazy val SpecializedClass           = getRequiredClass("scala.specialized")
    lazy val ThrowsClass                = getRequiredClass("scala.throws")
    lazy val TransientAttr              = getRequiredClass("scala.transient")
    lazy val UncheckedClass             = getRequiredClass("scala.unchecked")
    lazy val VolatileAttr               = getRequiredClass("scala.volatile")

    // Meta-annotations
    lazy val BeanGetterTargetClass      = getMetaAnnotation("beanGetter")
    lazy val BeanSetterTargetClass      = getMetaAnnotation("beanSetter")
    lazy val FieldTargetClass           = getMetaAnnotation("field")
    lazy val GetterTargetClass          = getMetaAnnotation("getter")
    lazy val ParamTargetClass           = getMetaAnnotation("param")
    lazy val SetterTargetClass          = getMetaAnnotation("setter")
    // TODO: module, moduleClass? package, packageObject?

    private def getMetaAnnotation(name: String) = getRequiredClass("scala.annotation.meta." + name)
    def isMetaAnnotation(sym: Symbol): Boolean = metaAnnotations(sym) || (
      // Trying to allow for deprecated locations
      sym.isAliasType && isMetaAnnotation(sym.info.typeSymbol)
    )
    lazy val metaAnnotations = Set(
      FieldTargetClass, ParamTargetClass,
      GetterTargetClass, SetterTargetClass,
      BeanGetterTargetClass, BeanSetterTargetClass
    )

    lazy val AnnotationDefaultAttr: Symbol = {
      val attr = enterNewClass(RuntimePackageClass, tpnme.AnnotationDefaultATTR, List(AnnotationClass.typeConstructor))
      // This attribute needs a constructor so that modifiers in parsed Java code make sense
      attr.info.decls enter attr.newClassConstructor(NoPosition)
      attr
    }

    def getPackageObjectClass(fullname: String): Symbol =
      getPackageObject(fullname).companionClass

    def getPackageObject(fullname: String): Symbol =
      getModule(newTermName(fullname)).info member nme.PACKAGE

    def getModule(fullname: Name): Symbol =
      getModuleOrClass(fullname.toTermName)

    def getClass(fullname: Name): Symbol = {
      var result = getModuleOrClass(fullname.toTypeName)
      while (result.isAliasType) result = result.info.typeSymbol
      result
    }

    def getRequiredModule(fullname: String): Symbol =
      getModule(newTermNameCached(fullname))
    def getRequiredClass(fullname: String): Symbol =
      getClass(newTypeNameCached(fullname))

    def getClassIfDefined(fullname: String): Symbol =
      getClassIfDefined(newTypeName(fullname))
    def getClassIfDefined(fullname: Name): Symbol =
      try getClass(fullname.toTypeName)
      catch { case _: MissingRequirementError => NoSymbol }

    def getModuleIfDefined(fullname: String): Symbol =
      getModuleIfDefined(newTermName(fullname))
    def getModuleIfDefined(fullname: Name): Symbol =
      try getModule(fullname.toTermName)
      catch { case _: MissingRequirementError => NoSymbol }

    def getMember(owner: Symbol, name: Name): Symbol = {
      if (owner == NoSymbol) NoSymbol
      else owner.info.nonPrivateMember(name) match {
        case NoSymbol => throw new FatalError(owner + " does not have a member " + name)
        case result   => result
      }
    }
    def packageExists(packageName: String): Boolean =
      getModuleIfDefined(packageName).isPackage

    private def getModuleOrClass(path: Name, len: Int): Symbol = {
      val point = path lastPos('.', len - 1)
      val owner =
        if (point > 0) getModuleOrClass(path.toTermName, point)
        else RootClass
      val name = path subName (point + 1, len)
      val sym = owner.info member name
      val result = if (path.isTermName) sym.suchThat(_ hasFlag MODULE) else sym
      if (result != NoSymbol) result
      else {
        if (settings.debug.value) { log(sym.info); log(sym.info.members) }//debug
        missingHook(owner, name) orElse {
          MissingRequirementError.notFound((if (path.isTermName) "object " else "class ")+path)
        }
      }
    }

    /** If you're looking for a class, pass a type name.
     *  If a module, a term name.
     */
    private def getModuleOrClass(path: Name): Symbol = getModuleOrClass(path, path.length)

    private def newAlias(owner: Symbol, name: TypeName, alias: Type): Symbol =
      owner.newAliasType(name) setInfoAndEnter alias

    private def specialPolyClass(name: TypeName, flags: Long)(parentFn: Symbol => Type): Symbol = {
      val clazz   = enterNewClass(ScalaPackageClass, name, Nil)
      val tparam  = clazz.newSyntheticTypeParam("T0", flags)
      val parents = List(AnyRefClass.tpe, parentFn(tparam))

      clazz setInfo GenPolyType(List(tparam), ClassInfoType(parents, newScope, clazz))
    }

    def newPolyMethod(typeParamCount: Int, owner: Symbol, name: TermName, flags: Long)(createFn: PolyMethodCreator): Symbol = {
      val msym    = owner.newMethod(name.encode, NoPosition, flags)
      val tparams = msym.newSyntheticTypeParams(typeParamCount)
      val mtpe    = createFn(tparams) match {
        case (Some(formals), restpe) => MethodType(msym.newSyntheticValueParams(formals), restpe)
        case (_, restpe)             => NullaryMethodType(restpe)
      }

      msym setInfoAndEnter polyType(tparams, mtpe)
    }

    /** T1 means one type parameter.
     */
    def newT1NullaryMethod(owner: Symbol, name: TermName, flags: Long)(createFn: Symbol => Type): Symbol = {
      newPolyMethod(1, owner, name, flags)(tparams => (None, createFn(tparams.head)))
    }
    def newT1NoParamsMethod(owner: Symbol, name: TermName, flags: Long)(createFn: Symbol => Type): Symbol = {
      newPolyMethod(1, owner, name, flags)(tparams => (Some(Nil), createFn(tparams.head)))
    }

    lazy val boxedClassValues = boxedClass.values.toSet
    lazy val isUnbox = unboxMethod.values.toSet
    lazy val isBox = boxMethod.values.toSet

    /** Is symbol a phantom class for which no runtime representation exists? */
    lazy val isPhantomClass = Set[Symbol](AnyClass, AnyValClass, NullClass, NothingClass)

    /** Is the symbol that of a parent which is added during parsing? */
    lazy val isPossibleSyntheticParent = ProductClass.toSet[Symbol] + ProductRootClass + SerializableClass

    private lazy val scalaValueClassesSet = ScalaValueClasses.toSet
    private lazy val boxedValueClassesSet = boxedClass.values.toSet + BoxedUnitClass

    /** Now that AnyVal is unsealing we need less ambiguous names
     *  for when we need to distinguish the Nine Original AnyVals
     *  from the heathen masses.
     */
    def isPrimitiveValueClass(sym: Symbol) = scalaValueClassesSet(sym)

    /** Is symbol a value class? */
    def isValueClass(sym: Symbol) = scalaValueClassesSet(sym)
    def isNonUnitValueClass(sym: Symbol) = (sym != UnitClass) && isValueClass(sym)
    def isScalaValueType(tp: Type) = scalaValueClassesSet(tp.typeSymbol)

    /** Is symbol a boxed value class, e.g. java.lang.Integer? */
    def isBoxedValueClass(sym: Symbol) = boxedValueClassesSet(sym)

    /** If symbol is a value class (boxed or not), return the unboxed
     *  value class.  Otherwise, NoSymbol.
     */
    def unboxedValueClass(sym: Symbol): Symbol =
      if (isValueClass(sym)) sym
      else if (sym == BoxedUnitClass) UnitClass
      else boxedClass.map(_.swap).getOrElse(sym, NoSymbol)

    /** Is type's symbol a numeric value class? */
    def isNumericValueType(tp: Type): Boolean = tp match {
      case TypeRef(_, sym, _) => isNumericValueClass(sym)
      case _ => false
    }

    // todo: reconcile with javaSignature!!!
    def signature(tp: Type): String = {
      def erasure(tp: Type): Type = tp match {
        case st: SubType => erasure(st.supertype)
        case RefinedType(parents, _) => erasure(parents.head)
        case _ => tp
      }
      def flatNameString(sym: Symbol, separator: Char): String =
        if (sym == NoSymbol) ""   // be more resistant to error conditions, e.g. neg/t3222.scala
        else if (sym.owner.isPackageClass) sym.javaClassName
        else flatNameString(sym.owner, separator) + nme.NAME_JOIN_STRING + sym.simpleName
      def signature1(etp: Type): String = {
        if (etp.typeSymbol == ArrayClass) "[" + signature1(erasure(etp.normalize.typeArgs.head))
        else if (isValueClass(etp.typeSymbol)) abbrvTag(etp.typeSymbol).toString()
        else "L" + flatNameString(etp.typeSymbol, '/') + ";"
      }
      val etp = erasure(tp)
      if (etp.typeSymbol == ArrayClass) signature1(etp)
      else flatNameString(etp.typeSymbol, '.')
    }

    /** getModule2/getClass2 aren't needed at present but may be again,
     *  so for now they're mothballed.
     */
    // def getModule2(name1: Name, name2: Name) = {
    //   try getModuleOrClass(name1.toTermName)
    //   catch { case ex1: FatalError =>
    //     try getModuleOrClass(name2.toTermName)
    //     catch { case ex2: FatalError => throw ex1 }
    //   }
    // }
    // def getClass2(name1: Name, name2: Name) = {
    //   try {
    //     val result = getModuleOrClass(name1.toTypeName)
    //     if (result.isAliasType) getClass(name2) else result
    //   }
    //   catch { case ex1: FatalError =>
    //     try getModuleOrClass(name2.toTypeName)
    //     catch { case ex2: FatalError => throw ex1 }
    //   }
    // }

    /** Surgery on the value classes.  Without this, AnyVals defined in source
     *  files end up with an AnyRef parent.  It is likely there is a better way
     *  to evade that AnyRef.
     */
    private def setParents(sym: Symbol, parents: List[Type]): Symbol = sym.rawInfo match {
      case ClassInfoType(_, scope, clazz) =>
        sym setInfo ClassInfoType(parents, scope, clazz)
      case _ =>
        sym
    }

    def init() {
      if (isInitialized) return

      EmptyPackageClass setInfo ClassInfoType(Nil, newPackageScope(EmptyPackageClass), EmptyPackageClass)
      EmptyPackage setInfo EmptyPackageClass.tpe

      RootClass.info.decls enter EmptyPackage
      RootClass.info.decls enter RootPackage

      val forced = List( // force initialization of every symbol that is entered as a side effect
        AnnotationDefaultAttr, // #2264
        RepeatedParamClass,
        JavaRepeatedParamClass,
        ByNameParamClass,
        AnyClass,
        AnyRefClass,
        AnyValClass,
        NullClass,
        NothingClass,
        SingletonClass,
        EqualsPatternClass,
        Any_==,
        Any_!=,
        Any_equals,
        Any_hashCode,
        Any_toString,
        Any_getClass,
        Any_isInstanceOf,
        Any_asInstanceOf,
        Any_##,
        Object_eq,
        Object_ne,
        Object_==,
        Object_!=,
        Object_##,
        Object_synchronized,
        Object_isInstanceOf,
        Object_asInstanceOf,
        String_+,
        ComparableClass
      )

<<<<<<< HEAD
=======
      /* Removing the anyref parent they acquire from having a source file.
       */
      if (oldValueScheme) {
        setParents(AnyValClass, List(NotNullClass.tpe, AnyClass.tpe))
      } else {
        AnyVal_getClass // force it!
        ScalaValueClasses foreach { sym =>
          setParents(sym, anyvalparam)
        }
      }

>>>>>>> 5376ded8
      isInitialized = true
    } //init

    var nbScalaCallers: Int = 0
    def newScalaCaller(delegateType: Type): Symbol = {
      assert(forMSIL, "scalaCallers can only be created if target is .NET")
      // object: reference to object on which to call (scala-)method
      val paramTypes: List[Type] = List(ObjectClass.tpe)
      val name = newTermName("$scalaCaller$$" + nbScalaCallers)
      // tparam => resultType, which is the resultType of PolyType, i.e. the result type after applying the
      // type parameter =-> a MethodType in this case
      // TODO: set type bounds manually (-> MulticastDelegate), see newTypeParam
      val newCaller = enterNewMethod(DelegateClass, name, paramTypes, delegateType, FINAL | STATIC)
      // val newCaller = newPolyMethod(DelegateClass, name,
      // tparam => MethodType(paramTypes, tparam.typeConstructor)) setFlag (FINAL | STATIC)
      Delegate_scalaCallers = Delegate_scalaCallers ::: List(newCaller)
      nbScalaCallers += 1
      newCaller
    }

    // def addScalaCallerInfo(scalaCaller: Symbol, methSym: Symbol, delType: Type) {
    // assert(Delegate_scalaCallers contains scalaCaller)
    // Delegate_scalaCallerInfos += (scalaCaller -> (methSym, delType))
    // }

    def addScalaCallerInfo(scalaCaller: Symbol, methSym: Symbol) {
      assert(Delegate_scalaCallers contains scalaCaller)
      Delegate_scalaCallerTargets += (scalaCaller -> methSym)
    }
  }
}<|MERGE_RESOLUTION|>--- conflicted
+++ resolved
@@ -225,17 +225,8 @@
     lazy val AnyCompanionClass    = getRequiredClass("scala.AnyCompanion") initFlags (SEALED | ABSTRACT | TRAIT)
     lazy val AnyValCompanionClass = getRequiredClass("scala.AnyValCompanion") initFlags (SEALED | ABSTRACT | TRAIT)
 
-<<<<<<< HEAD
     lazy val AnyValClass = ScalaPackageClass.info member tpnme.AnyVal orElse {
-      val anyval    = enterNewClass(ScalaPackageClass, tpnme.AnyVal, List(AnyClass.tpe, NotNullClass.tpe), 0L)
-=======
-    private var oldValueScheme = true
-
-    lazy val AnyValClass          = ScalaPackageClass.info member tpnme.AnyVal orElse {
-//      println("new anyval")
-      oldValueScheme = false
-      val anyval = enterNewClass(ScalaPackageClass, tpnme.AnyVal, anyparam, ABSTRACT)
->>>>>>> 5376ded8
+      val anyval    = enterNewClass(ScalaPackageClass, tpnme.AnyVal, List(AnyClass.tpe, NotNullClass.tpe), ABSTRACT)
       val av_constr = anyval.newClassConstructor(NoPosition)
       anyval.info.decls enter av_constr
       anyval
@@ -1089,20 +1080,6 @@
         ComparableClass
       )
 
-<<<<<<< HEAD
-=======
-      /* Removing the anyref parent they acquire from having a source file.
-       */
-      if (oldValueScheme) {
-        setParents(AnyValClass, List(NotNullClass.tpe, AnyClass.tpe))
-      } else {
-        AnyVal_getClass // force it!
-        ScalaValueClasses foreach { sym =>
-          setParents(sym, anyvalparam)
-        }
-      }
-
->>>>>>> 5376ded8
       isInitialized = true
     } //init
 

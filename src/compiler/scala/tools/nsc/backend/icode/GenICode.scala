/* NSC -- new Scala compiler
 * Copyright 2005-2012 LAMP/EPFL
 * @author  Martin Odersky
 */


package scala.tools.nsc
package backend
package icode

import scala.collection.{ mutable, immutable }
import scala.collection.mutable.{ ListBuffer, Buffer }
import scala.tools.nsc.symtab._
import scala.annotation.switch
import PartialFunction._
import language.postfixOps

/** This class ...
 *
 *  @author  Iulian Dragos
 *  @version 1.0
 */
abstract class GenICode extends SubComponent  {
  import global._
  import icodes._
  import icodes.opcodes._
  import definitions.{
    ArrayClass, ObjectClass, ThrowableClass, StringClass, StringModule, AnyRefClass,
    Object_equals, Object_isInstanceOf, Object_asInstanceOf, ScalaRunTimeModule,
    BoxedNumberClass, BoxedCharacterClass,
    getMember
  }
  import scalaPrimitives.{
    isArrayOp, isComparisonOp, isLogicalOp,
    isUniversalEqualityOp, isReferenceEqualityOp
  }
  import platform.isMaybeBoxed

  val phaseName = "icode"

  override def newPhase(prev: Phase) = new ICodePhase(prev)

  @inline private def debugassert(cond: => Boolean, msg: => Any) {
    if (settings.debug.value)
      assert(cond, msg)
  }

  class ICodePhase(prev: Phase) extends StdPhase(prev) {

    override def description = "Generate ICode from the AST"

    var unit: CompilationUnit = NoCompilationUnit

    override def run() {
      scalaPrimitives.init
      classes.clear()
      super.run()
    }

    override def apply(unit: CompilationUnit): Unit = {
      this.unit = unit
      unit.icode.clear
      informProgress("Generating icode for " + unit)
      gen(unit.body)
      this.unit = NoCompilationUnit
    }

    def gen(tree: Tree): Context = gen(tree, new Context())

    def gen(trees: List[Tree], ctx: Context): Context = {
      var ctx1 = ctx
      for (t <- trees) ctx1 = gen(t, ctx1)
      ctx1
    }

    /** If the selector type has a member with the right name,
     *  it is the host class; otherwise the symbol's owner.
     */
    def findHostClass(selector: Type, sym: Symbol) = selector member sym.name match {
      case NoSymbol   => log(s"Rejecting $selector as host class for $sym") ; sym.owner
      case _          => selector.typeSymbol
    }

    /////////////////// Code generation ///////////////////////

    def gen(tree: Tree, ctx: Context): Context = tree match {
      case EmptyTree => ctx

      case PackageDef(pid, stats) =>
        gen(stats, ctx setPackage pid.name)

      case ClassDef(mods, name, _, impl) =>
        debuglog("Generating class: " + tree.symbol.fullName)
        val outerClass = ctx.clazz
        ctx setClass (new IClass(tree.symbol) setCompilationUnit unit)
        addClassFields(ctx, tree.symbol);
        classes += (tree.symbol -> ctx.clazz)
        unit.icode += ctx.clazz
        gen(impl, ctx)
        ctx.clazz.methods = ctx.clazz.methods.reverse // preserve textual order
        ctx.clazz.fields  = ctx.clazz.fields.reverse  // preserve textual order
        ctx setClass outerClass

      // !! modules should be eliminated by refcheck... or not?
      case ModuleDef(mods, name, impl) =>
        abort("Modules should not reach backend! " + tree)

      case ValDef(mods, name, tpt, rhs) =>
        ctx // we use the symbol to add fields

      case DefDef(mods, name, tparams, vparamss, tpt, rhs) =>
        debuglog("Entering method " + name)
        val m = new IMethod(tree.symbol)
        m.sourceFile = unit.source
        m.returnType = if (tree.symbol.isConstructor) UNIT
                       else toTypeKind(tree.symbol.info.resultType)
        ctx.clazz.addMethod(m)

        var ctx1 = ctx.enterMethod(m, tree.asInstanceOf[DefDef])
        addMethodParams(ctx1, vparamss)
        m.native = m.symbol.hasAnnotation(definitions.NativeAttr)

        if (!m.isAbstractMethod && !m.native) {
          val staticfield = if (m.symbol.isAccessor && m.symbol.accessed.hasStaticAnnotation) {
            val compClass = m.symbol.owner.companionClass
            compClass.info.findMember(m.symbol.accessed.name, NoFlags, NoFlags, false)
          } else NoSymbol
          if (staticfield != NoSymbol) {
            // in companion object accessors to @static fields, we access the static field directly
            val hostClass = m.symbol.owner.companionClass
<<<<<<< HEAD
            val staticfield = hostClass.info.findMember(m.symbol.accessed.name, NoFlags, NoFlags, false)

=======
            
>>>>>>> 228fb309
            if (m.symbol.isGetter) {
              ctx1.bb.emit(LOAD_FIELD(staticfield, true) setHostClass hostClass, tree.pos)
              ctx1.bb.closeWith(RETURN(m.returnType))
            } else if (m.symbol.isSetter) {
              ctx1.bb.emit(LOAD_LOCAL(m.locals.head), tree.pos)
              ctx1.bb.emit(STORE_FIELD(staticfield, true), tree.pos)
              ctx1.bb.closeWith(RETURN(m.returnType))
            } else assert(false, "unreachable")
          } else {
            ctx1 = genLoad(rhs, ctx1, m.returnType);

            // reverse the order of the local variables, to match the source-order
            m.locals = m.locals.reverse

            rhs match {
              case Block(_, Return(_)) => ()
              case Return(_) => ()
              case EmptyTree =>
                globalError("Concrete method has no definition: " + tree + (
                  if (settings.debug.value) "(found: " + m.symbol.owner.info.decls.toList.mkString(", ") + ")"
                  else "")
                )
              case _ =>
                if (ctx1.bb.isEmpty)
                  ctx1.bb.closeWith(RETURN(m.returnType), rhs.pos)
                else
                  ctx1.bb.closeWith(RETURN(m.returnType))
            }
            if (!ctx1.bb.closed) ctx1.bb.close
            prune(ctx1.method)
          }
        } else
          ctx1.method.setCode(NoCode)
        ctx1

      case Template(_, _, body) =>
        gen(body, ctx)

      case _ =>
        abort("Illegal tree in gen: " + tree)
    }

    private def genStat(trees: List[Tree], ctx: Context): Context =
      trees.foldLeft(ctx)((currentCtx, t) => genStat(t, currentCtx))

    /**
     * Generate code for the given tree. The trees should contain statements
     * and not produce any value. Use genLoad for expressions which leave
     * a value on top of the stack.
     *
     * @param tree ...
     * @param ctx  ...
     * @return a new context. This is necessary for control flow instructions
     *         which may change the current basic block.
     */
    private def genStat(tree: Tree, ctx: Context): Context = tree match {
      case Assign(lhs @ Select(_, _), rhs) =>
        val isStatic = lhs.symbol.isStaticMember
        var ctx1 = if (isStatic) ctx
                   else if (forMSIL && msil_IsValuetypeInstField(lhs.symbol))
                     msil_genLoadQualifierAddress(lhs, ctx)
                   else genLoadQualifier(lhs, ctx)

        ctx1 = genLoad(rhs, ctx1, toTypeKind(lhs.symbol.info))
        ctx1.bb.emit(STORE_FIELD(lhs.symbol, isStatic), tree.pos)
        ctx1

      case Assign(lhs, rhs) =>
        val ctx1 = genLoad(rhs, ctx, toTypeKind(lhs.symbol.info))
        val Some(l) = ctx.method.lookupLocal(lhs.symbol)
        ctx1.bb.emit(STORE_LOCAL(l), tree.pos)
        ctx1

      case _ =>
        genLoad(tree, ctx, UNIT)
    }

    private def genThrow(expr: Tree, ctx: Context): (Context, TypeKind) = {
      require(expr.tpe <:< ThrowableClass.tpe, expr.tpe)

      val thrownKind = toTypeKind(expr.tpe)
      val ctx1       = genLoad(expr, ctx, thrownKind)
      ctx1.bb.emit(THROW(expr.tpe.typeSymbol), expr.pos)
      ctx1.bb.enterIgnoreMode

      (ctx1, NothingReference)
    }

    /**
     * Generate code for primitive arithmetic operations.
     * Returns (Context, Generated Type)
     */
    private def genArithmeticOp(tree: Tree, ctx: Context, code: Int): (Context, TypeKind) = {
      val Apply(fun @ Select(larg, _), args) = tree
      var ctx1 = ctx
      var resKind = toTypeKind(larg.tpe)

      debugassert(args.length <= 1,
               "Too many arguments for primitive function: " + fun.symbol)
      debugassert(resKind.isNumericType | resKind == BOOL,
               resKind.toString() + " is not a numeric or boolean type " +
               "[operation: " + fun.symbol + "]")

      args match {
        // unary operation
        case Nil =>
          ctx1 = genLoad(larg, ctx1, resKind)
          code match {
            case scalaPrimitives.POS =>
              () // nothing
            case scalaPrimitives.NEG =>
              ctx1.bb.emit(CALL_PRIMITIVE(Negation(resKind)), larg.pos)
            case scalaPrimitives.NOT =>
              ctx1.bb.emit(CALL_PRIMITIVE(Arithmetic(NOT, resKind)), larg.pos)
            case _ =>
              abort("Unknown unary operation: " + fun.symbol.fullName +
                    " code: " + code)
          }

        // binary operation
        case rarg :: Nil =>
          resKind = getMaxType(larg.tpe :: rarg.tpe :: Nil);
          if (scalaPrimitives.isShiftOp(code) || scalaPrimitives.isBitwiseOp(code))
            assert(resKind.isIntegralType | resKind == BOOL,
                 resKind.toString() + " incompatible with arithmetic modulo operation: " + ctx1);

          ctx1 = genLoad(larg, ctx1, resKind)
          ctx1 = genLoad(rarg,
                         ctx1, // check .NET size of shift arguments!
                         if (scalaPrimitives.isShiftOp(code)) INT else resKind)

          val primitiveOp = code match {
            case scalaPrimitives.ADD    => Arithmetic(ADD, resKind)
            case scalaPrimitives.SUB    => Arithmetic(SUB, resKind)
            case scalaPrimitives.MUL    => Arithmetic(MUL, resKind)
            case scalaPrimitives.DIV    => Arithmetic(DIV, resKind)
            case scalaPrimitives.MOD    => Arithmetic(REM, resKind)
            case scalaPrimitives.OR     => Logical(OR, resKind)
            case scalaPrimitives.XOR    => Logical(XOR, resKind)
            case scalaPrimitives.AND    => Logical(AND, resKind)
            case scalaPrimitives.LSL    => Shift(LSL, resKind)
            case scalaPrimitives.LSR    => Shift(LSR, resKind)
            case scalaPrimitives.ASR    => Shift(ASR, resKind)
            case _                      => abort("Unknown primitive: " + fun.symbol + "[" + code + "]")
          }
          ctx1.bb.emit(CALL_PRIMITIVE(primitiveOp), tree.pos)

        case _ =>
          abort("Too many arguments for primitive function: " + tree)
      }
      (ctx1, resKind)
    }

    /** Generate primitive array operations.
     *
     *  @param tree ...
     *  @param ctx  ...
     *  @param code ...
     *  @return     ...
     */
    private def genArrayOp(tree: Tree, ctx: Context, code: Int, expectedType: TypeKind): (Context, TypeKind) = {
      import scalaPrimitives._
      val Apply(Select(arrayObj, _), args) = tree
      val k = toTypeKind(arrayObj.tpe)
      val ARRAY(elem) = k
      var ctx1 = genLoad(arrayObj, ctx, k)
      val elementType = typeOfArrayOp.getOrElse(code, abort("Unknown operation on arrays: " + tree + " code: " + code))

      var generatedType = expectedType

      if (scalaPrimitives.isArrayGet(code)) {
        // load argument on stack
        debugassert(args.length == 1,
                 "Too many arguments for array get operation: " + tree);
        ctx1 = genLoad(args.head, ctx1, INT)
        generatedType = elem
        ctx1.bb.emit(LOAD_ARRAY_ITEM(elementType), tree.pos)
      }
      else if (scalaPrimitives.isArraySet(code)) {
        debugassert(args.length == 2,
                 "Too many arguments for array set operation: " + tree);
        ctx1 = genLoad(args.head, ctx1, INT)
        ctx1 = genLoad(args.tail.head, ctx1, toTypeKind(args.tail.head.tpe))
        // the following line should really be here, but because of bugs in erasure
        // we pretend we generate whatever type is expected from us.
        //generatedType = UNIT

        ctx1.bb.emit(STORE_ARRAY_ITEM(elementType), tree.pos)
      }
      else {
        generatedType = INT
        ctx1.bb.emit(CALL_PRIMITIVE(ArrayLength(elementType)), tree.pos)
      }

      (ctx1, generatedType)
    }
    private def genSynchronized(tree: Apply, ctx: Context, expectedType: TypeKind): (Context, TypeKind) = {
      val Apply(fun, args) = tree
      val monitor = ctx.makeLocal(tree.pos, ObjectClass.tpe, "monitor")
      var monitorResult: Local = null

      // if the synchronized block returns a result, store it in a local variable. just leaving
      // it on the stack is not valid in MSIL (stack is cleaned when leaving try-blocks)
      val argTpe = args.head.tpe
      val hasResult = expectedType != UNIT
      if (hasResult)
        monitorResult = ctx.makeLocal(tree.pos, argTpe, "monitorResult")

      var ctx1 = genLoadQualifier(fun, ctx)
      ctx1.bb.emit(Seq(
        DUP(ObjectReference),
        STORE_LOCAL(monitor),
        MONITOR_ENTER() setPos tree.pos
      ))
      ctx1.enterSynchronized(monitor)
      debuglog("synchronized block start")

      ctx1 = ctx1.Try(
        bodyCtx => {
          val ctx2 = genLoad(args.head, bodyCtx, expectedType /* toTypeKind(tree.tpe.resultType) */)
          if (hasResult)
            ctx2.bb.emit(STORE_LOCAL(monitorResult))
          ctx2.bb.emit(Seq(
            LOAD_LOCAL(monitor),
            MONITOR_EXIT() setPos tree.pos
          ))
          ctx2
        }, List(
          // tree.tpe / fun.tpe is object, which is no longer true after this transformation
          (ThrowableClass, expectedType, exhCtx => {
            exhCtx.bb.emit(Seq(
              LOAD_LOCAL(monitor),
              MONITOR_EXIT() setPos tree.pos,
              THROW(ThrowableClass)
            ))
            exhCtx.bb.enterIgnoreMode
            exhCtx
          })), EmptyTree, tree)

      debuglog("synchronized block end with block %s closed=%s".format(ctx1.bb, ctx1.bb.closed))
      ctx1.exitSynchronized(monitor)
      if (hasResult)
        ctx1.bb.emit(LOAD_LOCAL(monitorResult))
      (ctx1, expectedType)
    }

    private def genLoadIf(tree: If, ctx: Context, expectedType: TypeKind): (Context, TypeKind) = {
      val If(cond, thenp, elsep) = tree

      var thenCtx = ctx.newBlock
      var elseCtx = ctx.newBlock
      val contCtx = ctx.newBlock

      genCond(cond, ctx, thenCtx, elseCtx)

      val ifKind = toTypeKind(tree.tpe)
      val thenKind = toTypeKind(thenp.tpe)
      val elseKind = if (elsep == EmptyTree) UNIT else toTypeKind(elsep.tpe)

      // we need to drop unneeded results, if one branch gives
      // unit and the other gives something on the stack, because
      // the type of 'if' is scala.Any, and its erasure would be Object.
      // But unboxed units are not Objects...
      def hasUnitBranch = thenKind == UNIT || elseKind == UNIT
      val resKind = if (hasUnitBranch) UNIT else ifKind

      if (hasUnitBranch)
        debuglog("Will drop result from an if branch")

      thenCtx = genLoad(thenp, thenCtx, resKind)
      elseCtx = genLoad(elsep, elseCtx, resKind)

      debugassert(!hasUnitBranch || expectedType == UNIT,
        "I produce UNIT in a context where " + expectedType + " is expected!")

      // alternatives may be already closed by a tail-recursive jump
      thenCtx.bb.closeWith(JUMP(contCtx.bb))
      elseCtx.bb.closeWith(
          if (elsep == EmptyTree) JUMP(contCtx.bb)
          else JUMP(contCtx.bb) setPos tree.pos
        )

      (contCtx, resKind)
    }
    private def genLoadTry(tree: Try, ctx: Context, setGeneratedType: TypeKind => Unit): Context = {
      val Try(block, catches, finalizer) = tree
      val kind = toTypeKind(tree.tpe)

      val caseHandlers =
        for (CaseDef(pat, _, body) <- catches.reverse) yield {
          def genWildcardHandler(sym: Symbol): (Symbol, TypeKind, Context => Context) =
            (sym, kind, ctx => {
              ctx.bb.emit(DROP(REFERENCE(sym))) // drop the loaded exception
              genLoad(body, ctx, kind)
            })

          pat match {
            case Typed(Ident(nme.WILDCARD), tpt)  => genWildcardHandler(tpt.tpe.typeSymbol)
            case Ident(nme.WILDCARD)              => genWildcardHandler(ThrowableClass)
            case Bind(_, _)                       =>
              val exception = ctx.method addLocal new Local(pat.symbol, toTypeKind(pat.symbol.tpe), false) // the exception will be loaded and stored into this local

              (pat.symbol.tpe.typeSymbol, kind, {
                ctx: Context =>
                  ctx.bb.emit(STORE_LOCAL(exception), pat.pos);
                  genLoad(body, ctx, kind);
              })
          }
        }

      ctx.Try(
        bodyCtx => {
          setGeneratedType(kind)
          genLoad(block, bodyCtx, kind)
        },
        caseHandlers,
        finalizer,
        tree)
    }

    private def genPrimitiveOp(tree: Apply, ctx: Context, expectedType: TypeKind): (Context, TypeKind) = {
      val sym = tree.symbol
      val Apply(fun @ Select(receiver, _), args) = tree
      val code = scalaPrimitives.getPrimitive(sym, receiver.tpe)

      if (scalaPrimitives.isArithmeticOp(code))
        genArithmeticOp(tree, ctx, code)
      else if (code == scalaPrimitives.CONCAT)
        (genStringConcat(tree, ctx), StringReference)
      else if (code == scalaPrimitives.HASH)
        (genScalaHash(receiver, ctx), INT)
      else if (isArrayOp(code))
        genArrayOp(tree, ctx, code, expectedType)
      else if (isLogicalOp(code) || isComparisonOp(code)) {
        val trueCtx, falseCtx, afterCtx = ctx.newBlock

        genCond(tree, ctx, trueCtx, falseCtx)
        trueCtx.bb.emitOnly(
          CONSTANT(Constant(true)) setPos tree.pos,
          JUMP(afterCtx.bb)
        )
        falseCtx.bb.emitOnly(
          CONSTANT(Constant(false)) setPos tree.pos,
          JUMP(afterCtx.bb)
        )
        (afterCtx, BOOL)
      }
      else if (code == scalaPrimitives.SYNCHRONIZED)
        genSynchronized(tree, ctx, expectedType)
      else if (scalaPrimitives.isCoercion(code)) {
        val ctx1 = genLoad(receiver, ctx, toTypeKind(receiver.tpe))
        genCoercion(tree, ctx1, code)
        (ctx1, scalaPrimitives.generatedKind(code))
      }
      else abort(
        "Primitive operation not handled yet: " + sym.fullName + "(" +
        fun.symbol.simpleName + ") " + " at: " + (tree.pos)
      )
    }

    /**
     * forMSIL
     */
    private def msil_IsValuetypeInstMethod(msym: Symbol) = (
      loaders.clrTypes.methods get msym exists (mMSIL =>
        mMSIL.IsInstance && mMSIL.DeclaringType.IsValueType
      )
    )
    private def msil_IsValuetypeInstField(fsym: Symbol) = (
      loaders.clrTypes.fields get fsym exists (fMSIL =>
        !fMSIL.IsStatic && fMSIL.DeclaringType.IsValueType
      )
    )

    /**
     * forMSIL: Adds a local var, the emitted code requires one more slot on the stack as on entry
     */
    private def msil_genLoadZeroOfNonEnumValuetype(ctx: Context, kind: TypeKind, pos: Position, leaveAddressOnStackInstead: Boolean) {
      val REFERENCE(clssym) = kind
      assert(loaders.clrTypes.isNonEnumValuetype(clssym), clssym)
      val local = ctx.makeLocal(pos, clssym.tpe, "tmp")
      ctx.method.addLocal(local)
      ctx.bb.emit(CIL_LOAD_LOCAL_ADDRESS(local), pos)
      ctx.bb.emit(CIL_INITOBJ(kind), pos)
      val instr = if (leaveAddressOnStackInstead)
                    CIL_LOAD_LOCAL_ADDRESS(local)
                  else
                    LOAD_LOCAL(local)
      ctx.bb.emit(instr, pos)
    }

    /**
     * forMSIL
     */
    private def msil_genLoadAddressOf(tree: Tree, ctx: Context, expectedType: TypeKind, butRawValueIsAlsoGoodEnough: Boolean): Context = {
      var generatedType = expectedType
      var addressTaken = false
      debuglog("at line: " + (if (tree.pos.isDefined) tree.pos.line else tree.pos))

      var resCtx: Context = tree match {

        // emits CIL_LOAD_FIELD_ADDRESS
        case Select(qualifier, selector) if (!tree.symbol.isModule) =>
          addressTaken = true
          val sym = tree.symbol
          generatedType = toTypeKind(sym.info)

          if (sym.isStaticMember) {
            ctx.bb.emit(CIL_LOAD_FIELD_ADDRESS(sym, true), tree.pos)
            ctx
          } else {
            val ctx1 = genLoadQualifier(tree, ctx)
            ctx1.bb.emit(CIL_LOAD_FIELD_ADDRESS(sym, false), tree.pos)
            ctx1
          }

        // emits CIL_LOAD_LOCAL_ADDRESS
        case Ident(name) if (!tree.symbol.isPackage && !tree.symbol.isModule)=>
          addressTaken = true
          val sym = tree.symbol
          try {
            val Some(l) = ctx.method.lookupLocal(sym)
            ctx.bb.emit(CIL_LOAD_LOCAL_ADDRESS(l), tree.pos)
            generatedType = l.kind // actually, should be "V&" but the callsite is aware of this
          } catch {
            case ex: MatchError =>
              abort("symbol " + sym + " does not exist in " + ctx.method)
          }
          ctx

        // emits CIL_LOAD_ARRAY_ITEM_ADDRESS
        case Apply(fun, args) =>
          if (isPrimitive(fun.symbol)) {

            val sym = tree.symbol
            val Apply(fun @ Select(receiver, _), args) = tree
            val code = scalaPrimitives.getPrimitive(sym, receiver.tpe)

            if (isArrayOp(code)) {
              val arrayObj = receiver
              val k = toTypeKind(arrayObj.tpe)
              val ARRAY(elementType) = k
              if (scalaPrimitives.isArrayGet(code)) {
                var ctx1 = genLoad(arrayObj, ctx, k)
                // load argument on stack
                debugassert(args.length == 1, "Too many arguments for array get operation: " + tree)
                ctx1 = genLoad(args.head, ctx1, INT)
                generatedType = elementType // actually "managed pointer to element type" but the callsite is aware of this
                ctx1.bb.emit(CIL_LOAD_ARRAY_ITEM_ADDRESS(elementType), tree.pos)
                addressTaken = true
                ctx1
              } else null
            } else null
          } else null

        case This(qual) =>
          /* TODO: this case handler is a placeholder for the time when Level 2 support for valuetypes is in place,
             in particular when invoking other methods on this where this is a valuetype value (boxed or not).
             As receiver, a managed pointer is expected, and a plain ldarg.0 achieves just that. */
          addressTaken = true
          genLoad(tree, ctx, expectedType)

        case _ =>
          null /* A method returning ByRef won't pass peverify, so I guess this case handler is dead code.
                  Even if it's not, the code below to handler !addressTaken below. */
      }

      if (!addressTaken) {
        resCtx = genLoad(tree, ctx, expectedType)
        if (!butRawValueIsAlsoGoodEnough) {
          // raw value on stack (must be an intermediate result, e.g. returned by method call), take address
          addressTaken = true
          val boxType = expectedType // toTypeKind(expectedType /* TODO FIXME */)
          resCtx.bb.emit(BOX(boxType), tree.pos)
          resCtx.bb.emit(CIL_UNBOX(boxType), tree.pos)
        }
      }

      // emit conversion
      if (generatedType != expectedType)
        abort("Unexpected tree in msil_genLoadAddressOf: " + tree + " at: " + tree.pos)

      resCtx
    }


    /**
     * Generate code for trees that produce values on the stack
     *
     * @param tree The tree to be translated
     * @param ctx  The current context
     * @param expectedType The type of the value to be generated on top of the
     *                     stack.
     * @return The new context. The only thing that may change is the current
     *         basic block (as the labels map is mutable).
     */
    private def genLoad(tree: Tree, ctx: Context, expectedType: TypeKind): Context = {
      var generatedType = expectedType
      debuglog("at line: " + (if (tree.pos.isDefined) tree.pos.line else tree.pos))

      val resCtx: Context = tree match {
        case LabelDef(name, params, rhs) =>
          def genLoadLabelDef = {
            val ctx1 = ctx.newBlock
            if (nme.isLoopHeaderLabel(name))
              ctx1.bb.loopHeader = true

            ctx1.labels.get(tree.symbol) match {
              case Some(label) =>
                debuglog("Found existing label for " + tree.symbol.fullLocationString)
                label.anchor(ctx1.bb)
                label.patch(ctx.method.code)

              case None =>
                val pair = (tree.symbol -> (new Label(tree.symbol) anchor ctx1.bb setParams (params map (_.symbol))))
                debuglog("Adding label " + tree.symbol.fullLocationString + " in genLoad.")
                ctx1.labels += pair
                ctx.method.addLocals(params map (p => new Local(p.symbol, toTypeKind(p.symbol.info), false)));
            }

            ctx.bb.closeWith(JUMP(ctx1.bb), tree.pos)
            genLoad(rhs, ctx1, expectedType /*toTypeKind(tree.symbol.info.resultType)*/)
          }
          genLoadLabelDef

        case ValDef(_, name, _, rhs) =>
          def genLoadValDef =
            if (name == nme.THIS) {
              debuglog("skipping trivial assign to _$this: " + tree)
              ctx
            } else {
              val sym = tree.symbol
              val local = ctx.method.addLocal(new Local(sym, toTypeKind(sym.info), false))

              if (rhs == EmptyTree) {
                debuglog("Uninitialized variable " + tree + " at: " + (tree.pos));
                ctx.bb.emit(getZeroOf(local.kind))
              }

              var ctx1 = ctx
              if (rhs != EmptyTree)
                ctx1 = genLoad(rhs, ctx, local.kind);

              ctx1.bb.emit(STORE_LOCAL(local), tree.pos)
              ctx1.scope.add(local)
              ctx1.bb.emit(SCOPE_ENTER(local))
              generatedType = UNIT
              ctx1
            }
          genLoadValDef

        case t @ If(cond, thenp, elsep) =>
          val (newCtx, resKind) = genLoadIf(t, ctx, expectedType)
          generatedType = resKind
          newCtx

        case Return(expr) =>
          def genLoadReturn = {
            val returnedKind = toTypeKind(expr.tpe)
            debuglog("Return(" + expr + ") with returnedKind = " + returnedKind)

            var ctx1         = genLoad(expr, ctx, returnedKind)
            lazy val tmp     = ctx1.makeLocal(tree.pos, expr.tpe, "tmp")
            val saved        = savingCleanups(ctx1) {
              var savedFinalizer = false
              ctx1.cleanups foreach {
                case MonitorRelease(m) =>
                  debuglog("removing " + m + " from cleanups: " + ctx1.cleanups)
                  ctx1.bb.emit(Seq(LOAD_LOCAL(m), MONITOR_EXIT()))
                  ctx1.exitSynchronized(m)

                case Finalizer(f, finalizerCtx) =>
                  debuglog("removing " + f + " from cleanups: " + ctx1.cleanups)
                  if (returnedKind != UNIT && mayCleanStack(f)) {
                    log("Emitting STORE_LOCAL for " + tmp + " to save finalizer.")
                    ctx1.bb.emit(STORE_LOCAL(tmp))
                    savedFinalizer = true
                  }

                  // duplicate finalizer (takes care of anchored labels)
                  val f1 = duplicateFinalizer(Set.empty ++ ctx1.labels.keySet, ctx1, f)

                  // we have to run this without the same finalizer in
                  // the list, otherwise infinite recursion happens for
                  // finalizers that contain 'return'
                  val fctx = finalizerCtx.newBlock
                  ctx1.bb.closeWith(JUMP(fctx.bb))
                  ctx1 = genLoad(f1, fctx, UNIT)
              }
              savedFinalizer
            }

            if (saved) {
              log("Emitting LOAD_LOCAL for " + tmp + " after saving finalizer.")
              ctx1.bb.emit(LOAD_LOCAL(tmp))
            }
            adapt(returnedKind, ctx1.method.returnType, ctx1, tree.pos)
            ctx1.bb.emit(RETURN(ctx.method.returnType), tree.pos)
            ctx1.bb.enterIgnoreMode
            generatedType = expectedType
            ctx1
          }
          genLoadReturn

        case t @ Try(_, _, _) =>
          genLoadTry(t, ctx, generatedType = _)

        case Throw(expr) =>
          val (ctx1, expectedType) = genThrow(expr, ctx)
          generatedType = expectedType
          ctx1

        case New(tpt) =>
          abort("Unexpected New(" + tpt.summaryString + "/" + tpt + ") received in icode.\n" +
            "  Call was genLoad" + ((tree, ctx, expectedType)))

        case Apply(TypeApply(fun, targs), _) =>
          def genLoadApply1 = {
            val sym = fun.symbol
            val cast = sym match {
              case Object_isInstanceOf  => false
              case Object_asInstanceOf  => true
              case _                    => abort("Unexpected type application " + fun + "[sym: " + sym.fullName + "]" + " in: " + tree)
            }

            val Select(obj, _) = fun
            val l = toTypeKind(obj.tpe)
            val r = toTypeKind(targs.head.tpe)
            val ctx1 = genLoadQualifier(fun, ctx)

            if (l.isValueType && r.isValueType)
              genConversion(l, r, ctx1, cast)
            else if (l.isValueType) {
              ctx1.bb.emit(DROP(l), fun.pos)
              if (cast) {
                ctx1.bb.emit(Seq(
                  NEW(REFERENCE(definitions.ClassCastExceptionClass)),
                  DUP(ObjectReference),
                  THROW(definitions.ClassCastExceptionClass)
                ))
              } else
                ctx1.bb.emit(CONSTANT(Constant(false)))
            } else if (r.isValueType && cast) {
              assert(false, tree) /* Erasure should have added an unboxing operation to prevent that. */
            } else if (r.isValueType) {
              ctx.bb.emit(IS_INSTANCE(REFERENCE(definitions.boxedClass(r.toType.typeSymbol))))
            } else {
              genCast(l, r, ctx1, cast)
            }
            generatedType = if (cast) r else BOOL;
            ctx1
          }
          genLoadApply1

        // 'super' call: Note: since constructors are supposed to
        // return an instance of what they construct, we have to take
        // special care. On JVM they are 'void', and Scala forbids (syntactically)
        // to call super constructors explicitly and/or use their 'returned' value.
        // therefore, we can ignore this fact, and generate code that leaves nothing
        // on the stack (contrary to what the type in the AST says).
        case Apply(fun @ Select(Super(_, mix), _), args) =>
          def genLoadApply2 = {
            debuglog("Call to super: " + tree);
            val invokeStyle = SuperCall(mix)
            // if (fun.symbol.isConstructor) Static(true) else SuperCall(mix);

            ctx.bb.emit(THIS(ctx.clazz.symbol), tree.pos)
            val ctx1 = genLoadArguments(args, fun.symbol.info.paramTypes, ctx)

            ctx1.bb.emit(CALL_METHOD(fun.symbol, invokeStyle), tree.pos)
            generatedType =
              if (fun.symbol.isConstructor) UNIT
              else toTypeKind(fun.symbol.info.resultType)
            ctx1
          }
          genLoadApply2

        // 'new' constructor call: Note: since constructors are
        // thought to return an instance of what they construct,
        // we have to 'simulate' it by DUPlicating the freshly created
        // instance (on JVM, <init> methods return VOID).
        case Apply(fun @ Select(New(tpt), nme.CONSTRUCTOR), args) =>
          def genLoadApply3 = {
            val ctor = fun.symbol
            debugassert(ctor.isClassConstructor,
                        "'new' call to non-constructor: " + ctor.name)

            generatedType = toTypeKind(tpt.tpe)
            debugassert(generatedType.isReferenceType || generatedType.isArrayType,
                        "Non reference type cannot be instantiated: " + generatedType)

            generatedType match {
              case arr @ ARRAY(elem) =>
                val ctx1 = genLoadArguments(args, ctor.info.paramTypes, ctx)
                val dims = arr.dimensions
                var elemKind = arr.elementKind
                if (args.length > dims)
                  unit.error(tree.pos, "too many arguments for array constructor: found " + args.length +
                             " but array has only " + dims + " dimension(s)")
                if (args.length != dims)
                  for (i <- args.length until dims) elemKind = ARRAY(elemKind)
                ctx1.bb.emit(CREATE_ARRAY(elemKind, args.length), tree.pos)
                ctx1

              case rt @ REFERENCE(cls) =>
                debugassert(ctor.owner == cls,
                            "Symbol " + ctor.owner.fullName + " is different than " + tpt)

                val ctx2 = if (forMSIL && loaders.clrTypes.isNonEnumValuetype(cls)) {
                  /* parameterful constructors are the only possible custom constructors,
                     a default constructor can't be defined for valuetypes, CLR dixit */
                  val isDefaultConstructor = args.isEmpty
                  if (isDefaultConstructor) {
                    msil_genLoadZeroOfNonEnumValuetype(ctx, rt, tree.pos, leaveAddressOnStackInstead = false)
                    ctx
                  } else {
                    val ctx1 = genLoadArguments(args, ctor.info.paramTypes, ctx)
                    ctx1.bb.emit(CIL_NEWOBJ(ctor), tree.pos)
                    ctx1
                  }
                } else {
                  val nw = NEW(rt)
                  ctx.bb.emit(nw, tree.pos)
                  ctx.bb.emit(DUP(generatedType))
                  val ctx1 = genLoadArguments(args, ctor.info.paramTypes, ctx)

                  val init = CALL_METHOD(ctor, Static(true))
                  nw.init = init
                  ctx1.bb.emit(init, tree.pos)
                  ctx1
                }
                ctx2

              case _ =>
                abort("Cannot instantiate " + tpt + " of kind: " + generatedType)
            }
          }
          genLoadApply3

        case Apply(fun @ _, List(expr)) if (definitions.isBox(fun.symbol)) =>
          def genLoadApply4 = {
            debuglog("BOX : " + fun.symbol.fullName);
            val ctx1 = genLoad(expr, ctx, toTypeKind(expr.tpe))
            val nativeKind = toTypeKind(expr.tpe)
            if (settings.Xdce.value) {
              // we store this boxed value to a local, even if not really needed.
              // boxing optimization might use it, and dead code elimination will
              // take care of unnecessary stores
              var loc1 = ctx.makeLocal(tree.pos, expr.tpe, "boxed")
              ctx1.bb.emit(STORE_LOCAL(loc1))
              ctx1.bb.emit(LOAD_LOCAL(loc1))
            }
            ctx1.bb.emit(BOX(nativeKind), expr.pos)
            generatedType = toTypeKind(fun.symbol.tpe.resultType)
            ctx1
          }
          genLoadApply4

        case Apply(fun @ _, List(expr)) if (definitions.isUnbox(fun.symbol)) =>
          debuglog("UNBOX : " + fun.symbol.fullName)
          val ctx1 = genLoad(expr, ctx, toTypeKind(expr.tpe))
          val boxType = toTypeKind(fun.symbol.owner.linkedClassOfClass.tpe)
          generatedType = boxType
          ctx1.bb.emit(UNBOX(boxType), expr.pos)
          ctx1

        case Apply(fun @ _, List(expr)) if (forMSIL && loaders.clrTypes.isAddressOf(fun.symbol)) =>
          debuglog("ADDRESSOF : " + fun.symbol.fullName);
          val ctx1 = msil_genLoadAddressOf(expr, ctx, toTypeKind(expr.tpe), butRawValueIsAlsoGoodEnough = false)
          generatedType = toTypeKind(fun.symbol.tpe.resultType)
          ctx1

        case app @ Apply(fun @ Select(qual, _), args)
        if !ctx.method.symbol.isStaticConstructor
        && fun.symbol.isAccessor && fun.symbol.accessed.hasStaticAnnotation
        && qual.tpe.typeSymbol.orElse(fun.symbol.owner).companionClass != NoSymbol =>
          // bypass the accessor to the companion object and load the static field directly
          // this bypass is not done:
          // - if the static intializer for the static field itself
          // - if there is no companion class of the object owner - this happens in the REPL
          def genLoadApply5 = {
          val sym = fun.symbol
          generatedType = toTypeKind(sym.accessed.info)
          val hostOwner = qual.tpe.typeSymbol.orElse(sym.owner)
          val hostClass = hostOwner.companionClass
          val staticfield = hostClass.info.findMember(sym.accessed.name, NoFlags, NoFlags, false) orElse {
            if (!currentRun.compiles(hostOwner)) {
              // hostOwner was separately compiled -- the static field symbol needs to be recreated in hostClass
              import Flags._
              debuglog("recreating sym.accessed.name: " + sym.accessed.name)
              val objectfield = hostOwner.info.findMember(sym.accessed.name, NoFlags, NoFlags, false)
              val staticfield = hostClass.newVariable(newTermName(sym.accessed.name.toString), tree.pos, STATIC | SYNTHETIC | FINAL) setInfo objectfield.tpe
              staticfield.addAnnotation(definitions.StaticClass)
              hostClass.info.decls enter staticfield
              staticfield
            } else NoSymbol
          }

          if (sym.isGetter) {
            ctx.bb.emit(LOAD_FIELD(staticfield, true) setHostClass hostClass, tree.pos)
            ctx
          } else if (sym.isSetter) {
            val ctx1 = genLoadArguments(args, sym.info.paramTypes, ctx)
            ctx1.bb.emit(STORE_FIELD(staticfield, true), tree.pos)
            ctx1.bb.emit(CONSTANT(Constant(false)), tree.pos)
            ctx1
          } else {
            assert(false, "supposedly unreachable")
            ctx
          }
          }
          genLoadApply5

        case app @ Apply(fun, args) =>
          def genLoadApply6 = {
            val sym = fun.symbol

            if (sym.isLabel) {  // jump to a label
              val label = ctx.labels.getOrElse(sym, {
                // it is a forward jump, scan for labels
                resolveForwardLabel(ctx.defdef, ctx, sym)
                ctx.labels.get(sym) match {
                  case Some(l) =>
                    log("Forward jump for " + sym.fullLocationString + ": scan found label " + l)
                    l
                  case _       =>
                    abort("Unknown label target: " + sym + " at: " + (fun.pos) + ": ctx: " + ctx)
                }
              })
              // note: when one of the args to genLoadLabelArguments is a jump to a label,
              // it will call back into genLoad and arrive at this case, which will then set ctx1.bb.ignore to true,
              // this is okay, since we're jumping unconditionally, so the loads and jumps emitted by the outer
              // call to genLoad (by calling genLoadLabelArguments and emitOnly) can safely be ignored,
              // however, as emitOnly will close the block, which reverses its instructions (when it's still open),
              // we better not reverse when the block has already been closed but is in ignore mode
              // (if it's not in ignore mode, double-closing is an error)
              val ctx1 = genLoadLabelArguments(args, label, ctx)
              ctx1.bb.emitOnly(if (label.anchored) JUMP(label.block) else PJUMP(label))
              ctx1.bb.enterIgnoreMode
              ctx1
            } else if (isPrimitive(sym)) { // primitive method call
              val (newCtx, resKind) = genPrimitiveOp(app, ctx, expectedType)
              generatedType = resKind
              newCtx
            } else {  // normal method call
              debuglog("Gen CALL_METHOD with sym: " + sym + " isStaticSymbol: " + sym.isStaticMember);
              val invokeStyle =
                if (sym.isStaticMember)
                  Static(false)
                else if (sym.isPrivate || sym.isClassConstructor)
                  Static(true)
                else
                  Dynamic

              var ctx1 =
                if (invokeStyle.hasInstance) {
                  if (forMSIL && !(invokeStyle.isInstanceOf[SuperCall]) && msil_IsValuetypeInstMethod(sym))
                    msil_genLoadQualifierAddress(fun, ctx)
                  else
                    genLoadQualifier(fun, ctx)
                } else ctx

              ctx1 = genLoadArguments(args, sym.info.paramTypes, ctx1)
              val cm = CALL_METHOD(sym, invokeStyle)

              /** In a couple cases, squirrel away a little extra information in the
               *  CALL_METHOD for use by GenJVM.
               */
              fun match {
                case Select(qual, _) =>
                  val qualSym = findHostClass(qual.tpe, sym)
                  if (qualSym == ArrayClass) {
                    val kind = toTypeKind(qual.tpe)
                    cm setTargetTypeKind kind
                    log(s"Stored target type kind for {$sym.fullName} as $kind")
                  }
                  else {
                    cm setHostClass qualSym
                    if (qual.tpe.typeSymbol != qualSym)
                      log(s"Precisified host class for $sym from ${qual.tpe.typeSymbol.fullName} to ${qualSym.fullName}")
                  }
                case _ =>
              }
              ctx1.bb.emit(cm, tree.pos)

              if (sym == ctx1.method.symbol) {
                ctx1.method.recursive = true
              }
              generatedType =
                if (sym.isClassConstructor) UNIT
                else toTypeKind(sym.info.resultType);
              ctx1
            }
          }
          genLoadApply6

        case ApplyDynamic(qual, args) =>
          assert(!forMSIL, tree)
          // TODO - this is where we'd catch dynamic applies for invokedynamic.
          sys.error("No invokedynamic support yet.")
          // val ctx1 = genLoad(qual, ctx, ObjectReference)
          // genLoadArguments(args, tree.symbol.info.paramTypes, ctx1)
          // ctx1.bb.emit(CALL_METHOD(tree.symbol, InvokeDynamic), tree.pos)
          // ctx1

        case This(qual) =>
          def genLoadThis = {
            assert(tree.symbol == ctx.clazz.symbol || tree.symbol.isModuleClass,
                   "Trying to access the this of another class: " +
                   "tree.symbol = " + tree.symbol + ", ctx.clazz.symbol = " + ctx.clazz.symbol + " compilation unit:"+unit)
            if (tree.symbol.isModuleClass && tree.symbol != ctx.clazz.symbol) {
              genLoadModule(ctx, tree)
              generatedType = REFERENCE(tree.symbol)
            } else {
              ctx.bb.emit(THIS(ctx.clazz.symbol), tree.pos)
              generatedType = REFERENCE(
                if (tree.symbol == ArrayClass) ObjectClass else ctx.clazz.symbol
              )
            }
            ctx
          }
          genLoadThis

        case Select(Ident(nme.EMPTY_PACKAGE_NAME), module) =>
          debugassert(tree.symbol.isModule,
            "Selection of non-module from empty package: " + tree +
            " sym: " + tree.symbol + " at: " + (tree.pos)
          )
          genLoadModule(ctx, tree)

        case Select(qualifier, selector) =>
          def genLoadSelect = {
            val sym = tree.symbol
            generatedType = toTypeKind(sym.info)
            val hostClass = findHostClass(qualifier.tpe, sym)
            log(s"Host class of $sym with qual $qualifier (${qualifier.tpe}) is $hostClass")

            if (sym.isModule) {
              genLoadModule(ctx, tree)
            }
            else if (sym.isStaticMember) {
              ctx.bb.emit(LOAD_FIELD(sym, true) setHostClass hostClass, tree.pos)
              ctx
            } else {
              val ctx1 = genLoadQualifier(tree, ctx)
              ctx1.bb.emit(LOAD_FIELD(sym, false) setHostClass hostClass, tree.pos)
              ctx1
            }
          }
          genLoadSelect

        case Ident(name) =>
          def genLoadIdent = {
            val sym = tree.symbol
            if (!sym.isPackage) {
              if (sym.isModule) {
                genLoadModule(ctx, tree)
                generatedType = toTypeKind(sym.info)
              } else {
                try {
                  val Some(l) = ctx.method.lookupLocal(sym)
                  ctx.bb.emit(LOAD_LOCAL(l), tree.pos)
                  generatedType = l.kind
                } catch {
                  case ex: MatchError =>
                    abort("symbol " + sym + " does not exist in " + ctx.method)
                }
              }
            }
            ctx
          }
          genLoadIdent

        case Literal(value) =>
          def genLoadLiteral = {
            if (value.tag != UnitTag) (value.tag, expectedType) match {
              case (IntTag, LONG) =>
                ctx.bb.emit(CONSTANT(Constant(value.longValue)), tree.pos);
                generatedType = LONG
              case (FloatTag, DOUBLE) =>
                ctx.bb.emit(CONSTANT(Constant(value.doubleValue)), tree.pos);
                generatedType = DOUBLE
              case (NullTag, _) =>
                ctx.bb.emit(CONSTANT(value), tree.pos);
                generatedType = NullReference
              case _ =>
                ctx.bb.emit(CONSTANT(value), tree.pos);
                generatedType = toTypeKind(tree.tpe)
            }
            ctx
          }
          genLoadLiteral

        case Block(stats, expr) =>
          ctx.enterScope
          var ctx1 = genStat(stats, ctx)
          ctx1 = genLoad(expr, ctx1, expectedType)
          ctx1.exitScope
          ctx1

        case Typed(Super(_, _), _) =>
          genLoad(This(ctx.clazz.symbol), ctx, expectedType)

        case Typed(expr, _) =>
          genLoad(expr, ctx, expectedType)

        case Assign(_, _) =>
          generatedType = UNIT
          genStat(tree, ctx)

        case ArrayValue(tpt @ TypeTree(), _elems) =>
          def genLoadArrayValue = {
            var ctx1 = ctx
            val elmKind = toTypeKind(tpt.tpe)
            generatedType = ARRAY(elmKind)
            val elems = _elems.toIndexedSeq

            ctx1.bb.emit(CONSTANT(new Constant(elems.length)), tree.pos)
            ctx1.bb.emit(CREATE_ARRAY(elmKind, 1))
            // inline array literals
            var i = 0
            while (i < elems.length) {
              ctx1.bb.emit(DUP(generatedType), tree.pos)
              ctx1.bb.emit(CONSTANT(new Constant(i)))
              ctx1 = genLoad(elems(i), ctx1, elmKind)
              ctx1.bb.emit(STORE_ARRAY_ITEM(elmKind))
              i = i + 1
            }
            ctx1
          }
          genLoadArrayValue

        case Match(selector, cases) =>
          def genLoadMatch = {
            debuglog("Generating SWITCH statement.");
            var ctx1 = genLoad(selector, ctx, INT) // TODO: Java 7 allows strings in switches (so, don't assume INT and don't convert the literals using intValue)
            val afterCtx = ctx1.newBlock
            var caseCtx: Context  = null
            generatedType = toTypeKind(tree.tpe)

            var targets: List[BasicBlock] = Nil
            var tags: List[Int] = Nil
            var default: BasicBlock = afterCtx.bb

            for (caze @ CaseDef(pat, guard, body) <- cases) {
              assert(guard == EmptyTree, guard)
              val tmpCtx = ctx1.newBlock
              pat match {
                case Literal(value) =>
                  tags = value.intValue :: tags
                  targets = tmpCtx.bb :: targets
                case Ident(nme.WILDCARD) =>
                  default = tmpCtx.bb
                case Alternative(alts) =>
                  alts foreach {
                    case Literal(value) =>
                      tags = value.intValue :: tags
                      targets = tmpCtx.bb :: targets
                    case _ =>
                      abort("Invalid case in alternative in switch-like pattern match: " +
                            tree + " at: " + tree.pos)
                  }
                case _ =>
                  abort("Invalid case statement in switch-like pattern match: " +
                        tree + " at: " + (tree.pos))
              }

              caseCtx = genLoad(body, tmpCtx, generatedType)
              // close the block unless it's already been closed by the body, which closes the block if it ends in a jump (which is emitted to have alternatives share their body)
              caseCtx.bb.closeWith(JUMP(afterCtx.bb) setPos caze.pos)
            }
            ctx1.bb.emitOnly(
              SWITCH(tags.reverse map (x => List(x)), (default :: targets).reverse) setPos tree.pos
            )
            afterCtx
          }
          genLoadMatch

        case EmptyTree =>
          if (expectedType != UNIT)
            ctx.bb.emit(getZeroOf(expectedType))
          ctx

        case _ =>
          abort("Unexpected tree in genLoad: " + tree + "/" + tree.getClass + " at: " + tree.pos)
      }

      // emit conversion
      if (generatedType != expectedType)
        adapt(generatedType, expectedType, resCtx, tree.pos)

      resCtx
    }

    private def adapt(from: TypeKind, to: TypeKind, ctx: Context, pos: Position): Unit = {
      if (!(from <:< to) && !(from == NullReference && to == NothingReference)) {
        to match {
          case UNIT =>
            ctx.bb.emit(DROP(from), pos)
            debuglog("Dropped an " + from);

          case _ =>
            debugassert(from != UNIT, "Can't convert from UNIT to " + to + " at: " + pos)
            assert(!from.isReferenceType && !to.isReferenceType,
              "type error: can't convert from " + from + " to " + to +" in unit " + unit.source + " at " + pos)

            ctx.bb.emit(CALL_PRIMITIVE(Conversion(from, to)), pos)
        }
      } else if (from == NothingReference) {
        ctx.bb.emit(THROW(ThrowableClass))
        ctx.bb.enterIgnoreMode
      } else if (from == NullReference) {
        ctx.bb.emit(DROP(from))
        ctx.bb.emit(CONSTANT(Constant(null)))
      }
      else if (from == ThrowableReference && !(ThrowableClass.tpe <:< to.toType)) {
        log("Inserted check-cast on throwable to " + to + " at " + pos)
        ctx.bb.emit(CHECK_CAST(to))
      }
      else (from, to) match  {
        case (BYTE, LONG) | (SHORT, LONG) | (CHAR, LONG) | (INT, LONG) => ctx.bb.emit(CALL_PRIMITIVE(Conversion(INT, LONG)))
        case _ => ()
      }
    }

    /** Load the qualifier of `tree` on top of the stack. */
    private def genLoadQualifier(tree: Tree, ctx: Context): Context =
      tree match {
        case Select(qualifier, _) =>
          genLoad(qualifier, ctx, toTypeKind(qualifier.tpe))
        case _ =>
          abort("Unknown qualifier " + tree)
      }

    /** forMSIL */
    private def msil_genLoadQualifierAddress(tree: Tree, ctx: Context): Context =
      tree match {
        case Select(qualifier, _) =>
          msil_genLoadAddressOf(qualifier, ctx, toTypeKind(qualifier.tpe), butRawValueIsAlsoGoodEnough = false)
        case _ =>
          abort("Unknown qualifier " + tree)
      }

    /**
     * Generate code that loads args into label parameters.
     */
    private def genLoadLabelArguments(args: List[Tree], label: Label, ctx: Context): Context = {
      debugassert(
        args.length == label.params.length,
        "Wrong number of arguments in call to label " + label.symbol
      )
      var ctx1 = ctx

      def isTrivial(kv: (Tree, Symbol)) = kv match {
        case (This(_), p) if p.name == nme.THIS     => true
        case (arg @ Ident(_), p) if arg.symbol == p => true
        case _                                      => false
      }

      val stores = args zip label.params filterNot isTrivial map {
        case (arg, param) =>
          val local = ctx.method.lookupLocal(param).get
          ctx1 = genLoad(arg, ctx1, local.kind)

          val store =
            if (param.name == nme.THIS) STORE_THIS(toTypeKind(ctx1.clazz.symbol.tpe))
            else STORE_LOCAL(local)

          store setPos arg.pos
      }

      // store arguments in reverse order on the stack
      ctx1.bb.emit(stores.reverse)
      ctx1
    }

    private def genLoadArguments(args: List[Tree], tpes: List[Type], ctx: Context): Context =
      (args zip tpes).foldLeft(ctx) {
        case (res, (arg, tpe)) =>
          genLoad(arg, res, toTypeKind(tpe))
      }

    private def genLoadModule(ctx: Context, tree: Tree): Context = {
      // Working around SI-5604.  Rather than failing the compile when we see
      // a package here, check if there's a package object.
      val sym = (
        if (!tree.symbol.isPackageClass) tree.symbol
        else tree.symbol.info.member(nme.PACKAGE) match {
          case NoSymbol => assert(false, "Cannot use package as value: " + tree) ; NoSymbol
          case s        => debugwarn("Bug: found package class where package object expected.  Converting.") ; s.moduleClass
        }
      )
      debuglog("LOAD_MODULE from %s: %s".format(tree.shortClass, sym))
      ctx.bb.emit(LOAD_MODULE(sym), tree.pos)
      ctx
    }

    def genConversion(from: TypeKind, to: TypeKind, ctx: Context, cast: Boolean) = {
      if (cast)
        ctx.bb.emit(CALL_PRIMITIVE(Conversion(from, to)))
      else {
        ctx.bb.emit(DROP(from))
        ctx.bb.emit(CONSTANT(Constant(from == to)))
      }
    }

    def genCast(from: TypeKind, to: TypeKind, ctx: Context, cast: Boolean) =
      ctx.bb.emit(if (cast) CHECK_CAST(to) else IS_INSTANCE(to))

    def getZeroOf(k: TypeKind): Instruction = k match {
      case UNIT            => CONSTANT(Constant(()))
      case BOOL            => CONSTANT(Constant(false))
      case BYTE            => CONSTANT(Constant(0: Byte))
      case SHORT           => CONSTANT(Constant(0: Short))
      case CHAR            => CONSTANT(Constant(0: Char))
      case INT             => CONSTANT(Constant(0: Int))
      case LONG            => CONSTANT(Constant(0: Long))
      case FLOAT           => CONSTANT(Constant(0.0f))
      case DOUBLE          => CONSTANT(Constant(0.0d))
      case REFERENCE(cls)  => CONSTANT(Constant(null: Any))
      case ARRAY(elem)     => CONSTANT(Constant(null: Any))
      case BOXED(_)        => CONSTANT(Constant(null: Any))
      case ConcatClass     => abort("no zero of ConcatClass")
    }


    /** Is the given symbol a primitive operation? */
    def isPrimitive(fun: Symbol): Boolean = scalaPrimitives.isPrimitive(fun)

    /** Generate coercion denoted by "code"
     */
    def genCoercion(tree: Tree, ctx: Context, code: Int) = {
      import scalaPrimitives._
      (code: @switch) match {
        case B2B => ()
        case B2C => ctx.bb.emit(CALL_PRIMITIVE(Conversion(BYTE, CHAR)), tree.pos)
        case B2S => ctx.bb.emit(CALL_PRIMITIVE(Conversion(BYTE, SHORT)), tree.pos)
        case B2I => ctx.bb.emit(CALL_PRIMITIVE(Conversion(BYTE, INT)), tree.pos)
        case B2L => ctx.bb.emit(CALL_PRIMITIVE(Conversion(BYTE, LONG)), tree.pos)
        case B2F => ctx.bb.emit(CALL_PRIMITIVE(Conversion(BYTE, FLOAT)), tree.pos)
        case B2D => ctx.bb.emit(CALL_PRIMITIVE(Conversion(BYTE, DOUBLE)), tree.pos)

        case S2B => ctx.bb.emit(CALL_PRIMITIVE(Conversion(SHORT, BYTE)), tree.pos)
        case S2S => ()
        case S2C => ctx.bb.emit(CALL_PRIMITIVE(Conversion(SHORT, CHAR)), tree.pos)
        case S2I => ctx.bb.emit(CALL_PRIMITIVE(Conversion(SHORT, INT)), tree.pos)
        case S2L => ctx.bb.emit(CALL_PRIMITIVE(Conversion(SHORT, LONG)), tree.pos)
        case S2F => ctx.bb.emit(CALL_PRIMITIVE(Conversion(SHORT, FLOAT)), tree.pos)
        case S2D => ctx.bb.emit(CALL_PRIMITIVE(Conversion(SHORT, DOUBLE)), tree.pos)

        case C2B => ctx.bb.emit(CALL_PRIMITIVE(Conversion(CHAR, BYTE)), tree.pos)
        case C2S => ctx.bb.emit(CALL_PRIMITIVE(Conversion(CHAR, SHORT)), tree.pos)
        case C2C => ()
        case C2I => ctx.bb.emit(CALL_PRIMITIVE(Conversion(CHAR, INT)), tree.pos)
        case C2L => ctx.bb.emit(CALL_PRIMITIVE(Conversion(CHAR, LONG)), tree.pos)
        case C2F => ctx.bb.emit(CALL_PRIMITIVE(Conversion(CHAR, FLOAT)), tree.pos)
        case C2D => ctx.bb.emit(CALL_PRIMITIVE(Conversion(CHAR, DOUBLE)), tree.pos)

        case I2B => ctx.bb.emit(CALL_PRIMITIVE(Conversion(INT, BYTE)), tree.pos)
        case I2S => ctx.bb.emit(CALL_PRIMITIVE(Conversion(INT, SHORT)), tree.pos)
        case I2C => ctx.bb.emit(CALL_PRIMITIVE(Conversion(INT, CHAR)), tree.pos)
        case I2I => ()
        case I2L => ctx.bb.emit(CALL_PRIMITIVE(Conversion(INT, LONG)), tree.pos)
        case I2F => ctx.bb.emit(CALL_PRIMITIVE(Conversion(INT, FLOAT)), tree.pos)
        case I2D => ctx.bb.emit(CALL_PRIMITIVE(Conversion(INT, DOUBLE)), tree.pos)

        case L2B => ctx.bb.emit(CALL_PRIMITIVE(Conversion(LONG, BYTE)), tree.pos)
        case L2S => ctx.bb.emit(CALL_PRIMITIVE(Conversion(LONG, SHORT)), tree.pos)
        case L2C => ctx.bb.emit(CALL_PRIMITIVE(Conversion(LONG, CHAR)), tree.pos)
        case L2I => ctx.bb.emit(CALL_PRIMITIVE(Conversion(LONG, INT)), tree.pos)
        case L2L => ()
        case L2F => ctx.bb.emit(CALL_PRIMITIVE(Conversion(LONG, FLOAT)), tree.pos)
        case L2D => ctx.bb.emit(CALL_PRIMITIVE(Conversion(LONG, DOUBLE)), tree.pos)

        case F2B => ctx.bb.emit(CALL_PRIMITIVE(Conversion(FLOAT, BYTE)), tree.pos)
        case F2S => ctx.bb.emit(CALL_PRIMITIVE(Conversion(FLOAT, SHORT)), tree.pos)
        case F2C => ctx.bb.emit(CALL_PRIMITIVE(Conversion(FLOAT, CHAR)), tree.pos)
        case F2I => ctx.bb.emit(CALL_PRIMITIVE(Conversion(FLOAT, INT)), tree.pos)
        case F2L => ctx.bb.emit(CALL_PRIMITIVE(Conversion(FLOAT, LONG)), tree.pos)
        case F2F => ()
        case F2D => ctx.bb.emit(CALL_PRIMITIVE(Conversion(FLOAT, DOUBLE)), tree.pos)

        case D2B => ctx.bb.emit(CALL_PRIMITIVE(Conversion(DOUBLE, BYTE)), tree.pos)
        case D2S => ctx.bb.emit(CALL_PRIMITIVE(Conversion(DOUBLE, SHORT)), tree.pos)
        case D2C => ctx.bb.emit(CALL_PRIMITIVE(Conversion(DOUBLE, CHAR)), tree.pos)
        case D2I => ctx.bb.emit(CALL_PRIMITIVE(Conversion(DOUBLE, INT)), tree.pos)
        case D2L => ctx.bb.emit(CALL_PRIMITIVE(Conversion(DOUBLE, LONG)), tree.pos)
        case D2F => ctx.bb.emit(CALL_PRIMITIVE(Conversion(DOUBLE, FLOAT)), tree.pos)
        case D2D => ()

        case _ => abort("Unknown coercion primitive: " + code)
      }
    }

    /** The Object => String overload.
     */
    private lazy val String_valueOf: Symbol = getMember(StringModule, nme.valueOf) filter (sym =>
      sym.info.paramTypes match {
        case List(pt) => pt.typeSymbol == ObjectClass
        case _        => false
      }
    )

    // I wrote it this way before I realized all the primitive types are
    // boxed at this point, so I'd have to unbox them.  Keeping it around in
    // case we want to get more precise.
    //
    // private def valueOfForType(tp: Type): Symbol = {
    //   val xs = getMember(StringModule, nme.valueOf) filter (sym =>
    //     // We always exclude the Array[Char] overload because java throws an NPE if
    //     // you pass it a null.  It will instead find the Object one, which doesn't.
    //     sym.info.paramTypes match {
    //       case List(pt) => pt.typeSymbol != ArrayClass && (tp <:< pt)
    //       case _        => false
    //     }
    //   )
    //   xs.alternatives match {
    //     case List(sym)  => sym
    //     case _          => NoSymbol
    //   }
    // }

    /** Generate string concatenation.
     *
     *  @param tree ...
     *  @param ctx  ...
     *  @return     ...
     */
    def genStringConcat(tree: Tree, ctx: Context): Context = {
      liftStringConcat(tree) match {
        // Optimization for expressions of the form "" + x.  We can avoid the StringBuilder.
        case List(Literal(Constant("")), arg) if !forMSIL =>
          debuglog("Rewriting \"\" + x as String.valueOf(x) for: " + arg)
          val ctx1 = genLoad(arg, ctx, ObjectReference)
          ctx1.bb.emit(CALL_METHOD(String_valueOf, Static(false)), arg.pos)
          ctx1
        case concatenations =>
          debuglog("Lifted string concatenations for " + tree + "\n to: " + concatenations)
          var ctx1 = ctx
          ctx1.bb.emit(CALL_PRIMITIVE(StartConcat), tree.pos)
          for (elem <- concatenations) {
            val kind = toTypeKind(elem.tpe)
            ctx1 = genLoad(elem, ctx1, kind)
            ctx1.bb.emit(CALL_PRIMITIVE(StringConcat(kind)), elem.pos)
          }
          ctx1.bb.emit(CALL_PRIMITIVE(EndConcat), tree.pos)
          ctx1
      }
    }

    /** Generate the scala ## method.
     */
    def genScalaHash(tree: Tree, ctx: Context): Context = {
      val hashMethod = {
        ctx.bb.emit(LOAD_MODULE(ScalaRunTimeModule))
        getMember(ScalaRunTimeModule, nme.hash_)
      }

      val ctx1 = genLoad(tree, ctx, ObjectReference)
      ctx1.bb.emit(CALL_METHOD(hashMethod, Static(false)))
      ctx1
    }

    /**
     * Returns a list of trees that each should be concatenated, from
     * left to right. It turns a chained call like "a".+("b").+("c") into
     * a list of arguments.
     */
    def liftStringConcat(tree: Tree): List[Tree] = tree match {
      case Apply(fun @ Select(larg, method), rarg) =>
        if (isPrimitive(fun.symbol) &&
            scalaPrimitives.getPrimitive(fun.symbol) == scalaPrimitives.CONCAT)
          liftStringConcat(larg) ::: rarg
        else
          List(tree)
      case _ =>
        List(tree)
    }

    /** Some useful equality helpers.
     */
    def isNull(t: Tree) = cond(t) { case Literal(Constant(null)) => true }

    /* If l or r is constant null, returns the other ; otherwise null */
    def ifOneIsNull(l: Tree, r: Tree) = if (isNull(l)) r else if (isNull(r)) l else null

    /**
     * Find the label denoted by `lsym` and enter it in context `ctx`.
     *
     * We only enter one symbol at a time, even though we might traverse the same
     * tree more than once per method. That's because we cannot enter labels that
     * might be duplicated (for instance, inside finally blocks).
     *
     * TODO: restrict the scanning to smaller subtrees than the whole method.
     *  It is sufficient to scan the trees of the innermost enclosing block.
     */
    private def resolveForwardLabel(tree: Tree, ctx: Context, lsym: Symbol): Unit = tree foreachPartial {
      case t @ LabelDef(_, params, rhs) if t.symbol == lsym =>
        ctx.labels.getOrElseUpdate(t.symbol, {
          val locals  = params map (p => new Local(p.symbol, toTypeKind(p.symbol.info), false))
          ctx.method addLocals locals

          new Label(t.symbol) setParams (params map (_.symbol))
        })
        rhs
    }

    /**
     * Generate code for conditional expressions. The two basic blocks
     * represent the continuation in case of success/failure of the
     * test.
     */
    private def genCond(tree: Tree,
                        ctx: Context,
                        thenCtx: Context,
                        elseCtx: Context): Unit =
    {
      def genComparisonOp(l: Tree, r: Tree, code: Int) {
        val op: TestOp = code match {
          case scalaPrimitives.LT => LT
          case scalaPrimitives.LE => LE
          case scalaPrimitives.GT => GT
          case scalaPrimitives.GE => GE
          case scalaPrimitives.ID | scalaPrimitives.EQ => EQ
          case scalaPrimitives.NI | scalaPrimitives.NE => NE

          case _ => abort("Unknown comparison primitive: " + code)
        }

        // special-case reference (in)equality test for null (null eq x, x eq null)
        lazy val nonNullSide = ifOneIsNull(l, r)
        if (isReferenceEqualityOp(code) && nonNullSide != null) {
          val ctx1 = genLoad(nonNullSide, ctx, ObjectReference)
          ctx1.bb.emitOnly(
            CZJUMP(thenCtx.bb, elseCtx.bb, op, ObjectReference)
          )
        }
        else {
          val kind = getMaxType(l.tpe :: r.tpe :: Nil)
          var ctx1 = genLoad(l, ctx, kind)
          ctx1 = genLoad(r, ctx1, kind)

          ctx1.bb.emitOnly(
            CJUMP(thenCtx.bb, elseCtx.bb, op, kind) setPos r.pos
          )
        }
      }

      debuglog("Entering genCond with tree: " + tree);

      // the default emission
      def default() = {
        val ctx1 = genLoad(tree, ctx, BOOL)
        ctx1.bb.closeWith(CZJUMP(thenCtx.bb, elseCtx.bb, NE, BOOL) setPos tree.pos)
      }

      tree match {
        // The comparison symbol is in ScalaPrimitives's "primitives" map
        case Apply(fun, args) if isPrimitive(fun.symbol) =>
          import scalaPrimitives.{ ZNOT, ZAND, ZOR, EQ, getPrimitive }

          // lhs and rhs of test
          lazy val Select(lhs, _) = fun
          lazy val rhs = args.head

          def genZandOrZor(and: Boolean) = {
            val ctxInterm = ctx.newBlock

            if (and) genCond(lhs, ctx, ctxInterm, elseCtx)
            else genCond(lhs, ctx, thenCtx, ctxInterm)

            genCond(rhs, ctxInterm, thenCtx, elseCtx)
          }
          def genRefEq(isEq: Boolean) = {
            val f = genEqEqPrimitive(lhs, rhs, ctx) _
            if (isEq) f(thenCtx, elseCtx)
            else f(elseCtx, thenCtx)
          }

          getPrimitive(fun.symbol) match {
            case ZNOT   => genCond(lhs, ctx, elseCtx, thenCtx)
            case ZAND   => genZandOrZor(and = true)
            case ZOR    => genZandOrZor(and = false)
            case code   =>
              // x == y where LHS is reference type
              if (isUniversalEqualityOp(code) && toTypeKind(lhs.tpe).isReferenceType) {
                if (code == EQ) genRefEq(isEq = true)
                else genRefEq(isEq = false)
              }
              else if (isComparisonOp(code))
                genComparisonOp(lhs, rhs, code)
              else
                default
          }

        case _ => default
      }
    }

    /**
     * Generate the "==" code for object references. It is equivalent of
     * if (l eq null) r eq null else l.equals(r);
     *
     * @param l       left-hand side of the '=='
     * @param r       right-hand side of the '=='
     * @param ctx     current context
     * @param thenCtx target context if the comparison yields true
     * @param elseCtx target context if the comparison yields false
     */
    def genEqEqPrimitive(l: Tree, r: Tree, ctx: Context)(thenCtx: Context, elseCtx: Context): Unit = {
      def getTempLocal = ctx.method.lookupLocal(nme.EQEQ_LOCAL_VAR) getOrElse {
        ctx.makeLocal(l.pos, AnyRefClass.tpe, nme.EQEQ_LOCAL_VAR)
      }

      /** True if the equality comparison is between values that require the use of the rich equality
        * comparator (scala.runtime.Comparator.equals). This is the case when either side of the
        * comparison might have a run-time type subtype of java.lang.Number or java.lang.Character.
        * When it is statically known that both sides are equal and subtypes of Number of Character,
        * not using the rich equality is possible (their own equals method will do ok.)*/
      def mustUseAnyComparator: Boolean = {
        def areSameFinals = l.tpe.isFinalType && r.tpe.isFinalType && (l.tpe =:= r.tpe)
        !areSameFinals && isMaybeBoxed(l.tpe.typeSymbol) && isMaybeBoxed(r.tpe.typeSymbol)
      }

      if (mustUseAnyComparator) {
        // when -optimise is on we call the @inline-version of equals, found in ScalaRunTime
        val equalsMethod =
          if (!settings.optimise.value) {
            def default = platform.externalEquals
            platform match {
              case x: JavaPlatform =>
                import x._
                  if (l.tpe <:< BoxedNumberClass.tpe) {
                    if (r.tpe <:< BoxedNumberClass.tpe) externalEqualsNumNum
                    else if (r.tpe <:< BoxedCharacterClass.tpe) externalEqualsNumChar
                    else externalEqualsNumObject
                  }
                  else default

              case _ => default
            }
          }
          else {
            ctx.bb.emit(LOAD_MODULE(ScalaRunTimeModule))
            getMember(ScalaRunTimeModule, nme.inlinedEquals)
          }

        val ctx1 = genLoad(l, ctx, ObjectReference)
        val ctx2 = genLoad(r, ctx1, ObjectReference)
        ctx2.bb.emitOnly(
          CALL_METHOD(equalsMethod, if (settings.optimise.value) Dynamic else Static(false)),
          CZJUMP(thenCtx.bb, elseCtx.bb, NE, BOOL)
        )
      }
      else {
        if (isNull(l))
          // null == expr -> expr eq null
          genLoad(r, ctx, ObjectReference).bb emitOnly CZJUMP(thenCtx.bb, elseCtx.bb, EQ, ObjectReference)
        else if (isNull(r)) {
          // expr == null -> expr eq null
          genLoad(l, ctx, ObjectReference).bb emitOnly CZJUMP(thenCtx.bb, elseCtx.bb, EQ, ObjectReference)
        } else {
          val eqEqTempLocal = getTempLocal
          var ctx1 = genLoad(l, ctx, ObjectReference)
          lazy val nonNullCtx = ctx1.newBlock

          // l == r -> if (l eq null) r eq null else l.equals(r)
          ctx1 = genLoad(r, ctx1, ObjectReference)
          val nullCtx = ctx1.newBlock

          ctx1.bb.emitOnly(
            STORE_LOCAL(eqEqTempLocal) setPos l.pos,
            DUP(ObjectReference),
            CZJUMP(nullCtx.bb, nonNullCtx.bb, EQ, ObjectReference)
          )
          nullCtx.bb.emitOnly(
            DROP(ObjectReference) setPos l.pos, // type of AnyRef
            LOAD_LOCAL(eqEqTempLocal),
            CZJUMP(thenCtx.bb, elseCtx.bb, EQ, ObjectReference)
          )
          nonNullCtx.bb.emitOnly(
            LOAD_LOCAL(eqEqTempLocal) setPos l.pos,
            CALL_METHOD(Object_equals, Dynamic),
            CZJUMP(thenCtx.bb, elseCtx.bb, NE, BOOL)
          )
        }
      }
    }

    /**
     * Add all fields of the given class symbol to the current ICode
     * class.
     */
    private def addClassFields(ctx: Context, cls: Symbol) {
      debugassert(ctx.clazz.symbol eq cls,
               "Classes are not the same: " + ctx.clazz.symbol + ", " + cls)

      /** Non-method term members are fields, except for module members. Module
       *  members can only happen on .NET (no flatten) for inner traits. There,
       *  a module symbol is generated (transformInfo in mixin) which is used
       *  as owner for the members of the implementation class (so that the
       *  backend emits them as static).
       *  No code is needed for this module symbol.
       */
      for (
        f <- cls.info.decls;
        if !f.isMethod && f.isTerm && !f.isModule && !(f.owner.isModuleClass && f.hasStaticAnnotation)
      ) {
        ctx.clazz addField new IField(f)
      }
    }

    /**
     * Add parameters to the current ICode method. It is assumed the methods
     * have been uncurried, so the list of lists contains just one list.
     */
    private def addMethodParams(ctx: Context, vparamss: List[List[ValDef]]) {
      vparamss match {
        case Nil => ()

        case vparams :: Nil =>
          for (p <- vparams) {
            val lv = new Local(p.symbol, toTypeKind(p.symbol.info), true)
            ctx.method.addParam(lv)
            ctx.scope.add(lv)
            ctx.bb.varsInScope += lv
          }
          ctx.method.params = ctx.method.params.reverse

        case _ =>
          abort("Malformed parameter list: " + vparamss)
      }
    }

    /** Does this tree have a try-catch block? */
    def mayCleanStack(tree: Tree): Boolean = tree exists {
      case Try(_, _, _) => true
      case _            => false
    }

    /**
     *  If the block consists of a single unconditional jump, prune
     *  it by replacing the instructions in the predecessor to jump
     *  directly to the JUMP target of the block.
     *
     *  @param method ...
     */
    def prune(method: IMethod) = {
      var changed = false
      var n = 0

      def prune0(block: BasicBlock): Unit = {
        val optCont = block.lastInstruction match {
          case JUMP(b) if (b != block) => Some(b)
          case _ => None
        }
        if (block.size == 1 && optCont.isDefined) {
          val Some(cont) = optCont;
          val pred = block.predecessors;
          debuglog("Preds: " + pred + " of " + block + " (" + optCont + ")");
          pred foreach { p =>
            changed = true
            p.lastInstruction match {
              case CJUMP(succ, fail, cond, kind) if (succ == block || fail == block) =>
                debuglog("Pruning empty if branch.");
                p.replaceInstruction(p.lastInstruction,
                                     if (block == succ)
                                       if (block == fail)
                                         CJUMP(cont, cont, cond, kind)
                                       else
                                         CJUMP(cont, fail, cond, kind)
                                     else if (block == fail)
                                       CJUMP(succ, cont, cond, kind)
                                     else
                                       abort("Could not find block in preds: " + method + " " + block + " " + pred + " " + p))

              case CZJUMP(succ, fail, cond, kind) if (succ == block || fail == block) =>
                debuglog("Pruning empty ifz branch.");
                p.replaceInstruction(p.lastInstruction,
                                     if (block == succ)
                                       if (block == fail)
                                         CZJUMP(cont, cont, cond, kind)
                                       else
                                         CZJUMP(cont, fail, cond, kind)
                                     else if (block == fail)
                                       CZJUMP(succ, cont, cond, kind)
                                     else
                                       abort("Could not find block in preds"))

              case JUMP(b) if (b == block) =>
                debuglog("Pruning empty JMP branch.");
                val replaced = p.replaceInstruction(p.lastInstruction, JUMP(cont))
                debugassert(replaced, "Didn't find p.lastInstruction")

              case SWITCH(tags, labels) if (labels contains block) =>
                debuglog("Pruning empty SWITCH branch.");
                p.replaceInstruction(p.lastInstruction,
                                     SWITCH(tags, labels map (l => if (l == block) cont else l)))

              // the last instr of the predecessor `p` is not a jump to the block `block`.
              // this happens when `block` is part of an exception handler covering `b`.
              case _ => ()
            }
          }
          if (changed) {
            debuglog("Removing block: " + block)
            method.code.removeBlock(block)
            for (e <- method.exh) {
              e.covered = e.covered filter (_ != block)
              e.blocks  = e.blocks filter (_ != block)
              if (e.startBlock eq block)
                e setStartBlock cont;
            }
          }
        }
      }

      do {
        changed = false
        n += 1
        method.blocks foreach prune0
      } while (changed)

      debuglog("Prune fixpoint reached in " + n + " iterations.");
    }

    def getMaxType(ts: List[Type]): TypeKind =
      ts map toTypeKind reduceLeft (_ maxType _)

    /** Tree transformer that duplicates code and at the same time creates
     *  fresh symbols for existing labels. Since labels may be used before
     *  they are defined (forward jumps), all labels found are mapped to fresh
     *  symbols. References to the same label (use or definition) will remain
     *  consistent after this transformation (both the use and the definition of
     *  some label l will be mapped to the same label l').
     *
     *  Note: If the tree fragment passed to the duplicator contains unbound
     *  label names, the bind to the outer labeldef will be lost! That's because
     *  a use of an unbound label l will be transformed to l', and the corresponding
     *  label def, being outside the scope of this transformation, will not be updated.
     *
     *  All LabelDefs are entered into the context label map, since it makes no sense
     *  to delay it any more: they will be used at some point.
     */
    class DuplicateLabels(boundLabels: Set[Symbol]) extends Transformer {
      val labels = perRunCaches.newMap[Symbol, Symbol]()
      var method: Symbol = _
      var ctx: Context = _

      def apply(ctx: Context, t: Tree) = {
        this.method = ctx.method.symbol
        this.ctx = ctx
        transform(t)
      }

      override def transform(t: Tree): Tree = {
        val sym = t.symbol
        def getLabel(pos: Position, name: Name) =
          labels.getOrElseUpdate(sym,
            method.newLabel(unit.freshTermName(name.toString), sym.pos) setInfo sym.tpe
          )

        t match {
          case t @ Apply(_, args) if sym.isLabel && !boundLabels(sym) =>
            val newSym = getLabel(sym.pos, sym.name)
            val tree = Apply(global.gen.mkAttributedRef(newSym), transformTrees(args)) setPos t.pos
            tree.tpe = t.tpe
            tree

          case t @ LabelDef(name, params, rhs) =>
            val newSym = getLabel(t.pos, name)
            val tree = treeCopy.LabelDef(t, newSym.name, params, transform(rhs))
            tree.symbol = newSym

            val pair = (newSym -> (new Label(newSym) setParams (params map (_.symbol))))
            log("Added " + pair + " to labels.")
            ctx.labels += pair
            ctx.method.addLocals(params map (p => new Local(p.symbol, toTypeKind(p.symbol.info), false)))

            tree

          case _ => super.transform(t)
        }
      }
    }

    /////////////////////// Context ////////////////////////////////

    abstract class Cleanup(val value: AnyRef) {
      def contains(x: AnyRef) = value == x
    }
    case class MonitorRelease(m: Local) extends Cleanup(m) { }
    case class Finalizer(f: Tree, ctx: Context) extends Cleanup (f) { }

    def duplicateFinalizer(boundLabels: Set[Symbol], targetCtx: Context, finalizer: Tree) =  {
      (new DuplicateLabels(boundLabels))(targetCtx, finalizer)
    }

    def savingCleanups[T](ctx: Context)(body: => T): T = {
      val saved = ctx.cleanups
      try body
      finally ctx.cleanups = saved
    }

    /**
     * The Context class keeps information relative to the current state
     * in code generation
     */
    class Context {
      /** The current package. */
      var packg: Name = _

      /** The current class. */
      var clazz: IClass = _

      /** The current method. */
      var method: IMethod = _

      /** The current basic block. */
      var bb: BasicBlock = _

      /** Map from label symbols to label objects. */
      var labels = perRunCaches.newMap[Symbol, Label]()

      /** Current method definition. */
      var defdef: DefDef = _

      /** current exception handlers */
      var handlers: List[ExceptionHandler] = Nil

      /** The current monitors or finalizers, to be cleaned up upon `return`. */
      var cleanups: List[Cleanup] = Nil

      /** The exception handlers we are currently generating code for */
      var currentExceptionHandlers: List[ExceptionHandler] = Nil

      /** The current local variable scope. */
      var scope: Scope = EmptyScope

      var handlerCount = 0

      override def toString(): String = {
        val buf = new StringBuilder()
        buf.append("\tpackage: ").append(packg).append('\n')
        buf.append("\tclazz: ").append(clazz).append('\n')
        buf.append("\tmethod: ").append(method).append('\n')
        buf.append("\tbb: ").append(bb).append('\n')
        buf.append("\tlabels: ").append(labels).append('\n')
        buf.append("\texception handlers: ").append(handlers).append('\n')
        buf.append("\tcleanups: ").append(cleanups).append('\n')
        buf.append("\tscope: ").append(scope).append('\n')
        buf.toString()
      }

      def loadException(ctx: Context, exh: ExceptionHandler, pos: Position) = {
        debuglog("Emitting LOAD_EXCEPTION for class: " + exh.loadExceptionClass)
        ctx.bb.emit(LOAD_EXCEPTION(exh.loadExceptionClass) setPos pos, pos)
      }

      def this(other: Context) = {
        this()
        this.packg = other.packg
        this.clazz = other.clazz
        this.method = other.method
        this.bb = other.bb
        this.labels = other.labels
        this.defdef = other.defdef
        this.handlers = other.handlers
        this.handlerCount = other.handlerCount
        this.cleanups = other.cleanups
        this.currentExceptionHandlers = other.currentExceptionHandlers
        this.scope = other.scope
      }

      def setPackage(p: Name): this.type = {
        this.packg = p
        this
      }

      def setClass(c: IClass): this.type = {
        this.clazz = c
        this
      }

      def setMethod(m: IMethod): this.type = {
        this.method = m
        this
      }

      def setBasicBlock(b: BasicBlock): this.type = {
        this.bb = b
        this
      }

      def enterSynchronized(monitor: Local): this.type = {
        cleanups = MonitorRelease(monitor) :: cleanups
        this
      }

      def exitSynchronized(monitor: Local): this.type = {
        assert(cleanups.head contains monitor,
               "Bad nesting of cleanup operations: " + cleanups + " trying to exit from monitor: " + monitor)
        cleanups = cleanups.tail
        this
      }

      def addFinalizer(f: Tree, ctx: Context): this.type = {
        cleanups = Finalizer(f, ctx) :: cleanups;
        this
      }

      def removeFinalizer(f: Tree): this.type = {
        assert(cleanups.head contains f,
               "Illegal nesting of cleanup operations: " + cleanups + " while exiting finalizer " + f);
        cleanups = cleanups.tail
        this
      }

      /** Prepare a new context upon entry into a method.
       *
       *  @param m ...
       *  @param d ...
       *  @return  ...
       */
      def enterMethod(m: IMethod, d: DefDef): Context = {
        val ctx1 = new Context(this) setMethod(m)
        ctx1.labels = mutable.HashMap()
        ctx1.method.code = new Code(m)
        ctx1.bb = ctx1.method.startBlock
        ctx1.defdef = d
        ctx1.scope = EmptyScope
        ctx1.enterScope
        ctx1
      }

      /** Return a new context for a new basic block. */
      def newBlock(): Context = {
        val block = method.code.newBlock
        handlers foreach (_ addCoveredBlock block)
        currentExceptionHandlers foreach (_ addBlock block)
        block.varsInScope.clear()
        block.varsInScope ++= scope.varsInScope
        new Context(this) setBasicBlock block
      }

      def enterScope() {
        scope = new Scope(scope)
      }

      def exitScope() {
        if (bb.nonEmpty) {
          scope.locals foreach { lv => bb.emit(SCOPE_EXIT(lv)) }
        }
        scope = scope.outer
      }

      /** Create a new exception handler and adds it in the list
       * of current exception handlers. All new blocks will be
       * 'covered' by this exception handler (in addition to the
       * previously active handlers).
       */
      private def newExceptionHandler(cls: Symbol, resultKind: TypeKind, pos: Position): ExceptionHandler = {
        handlerCount += 1
        val exh = new ExceptionHandler(method, newTermNameCached("" + handlerCount), cls, pos)
        exh.resultKind = resultKind
        method.addHandler(exh)
        handlers = exh :: handlers
        debuglog("added handler: " + exh);

        exh
      }

      /** Add an active exception handler in this context. It will cover all new basic blocks
       *  created from now on. */
      private def addActiveHandler(exh: ExceptionHandler) {
        handlerCount += 1
        handlers = exh :: handlers
        debuglog("added handler: " + exh);
      }

      /** Return a new context for generating code for the given
       * exception handler.
       */
      private def enterExceptionHandler(exh: ExceptionHandler): Context = {
        currentExceptionHandlers ::= exh
        val ctx = newBlock
        exh.setStartBlock(ctx.bb)
        ctx
      }

      def endHandler() {
        currentExceptionHandlers = currentExceptionHandlers.tail
      }

      /** Remove the given handler from the list of active exception handlers. */
      def removeActiveHandler(exh: ExceptionHandler): Unit = {
        assert(handlerCount > 0 && handlers.head == exh,
               "Wrong nesting of exception handlers." + this + " for " + exh)
        handlerCount -= 1
        handlers = handlers.tail
        debuglog("removed handler: " + exh);

      }

      /** Clone the current context */
      def dup: Context = new Context(this)

      /** Make a fresh local variable. It ensures the 'name' is unique. */
      def makeLocal(pos: Position, tpe: Type, name: String): Local = {
        val sym = method.symbol.newVariable(unit.freshTermName(name), pos, Flags.SYNTHETIC) setInfo tpe
        this.method.addLocal(new Local(sym, toTypeKind(tpe), false))
      }


      /**
       * Generate exception handlers for the body. Body is evaluated
       * with a context where all the handlers are active. Handlers are
       * evaluated in the 'outer' context.
       *
       * It returns the resulting context, with the same active handlers as
       * before the call. Use it like:
       *
       * <code> ctx.Try( ctx => {
       *   ctx.bb.emit(...) // protected block
       * }, (ThrowableClass,
       *   ctx => {
       *     ctx.bb.emit(...); // exception handler
       *   }), (AnotherExceptionClass,
       *   ctx => {...
       *   } ))</code>
       */
      def Try(body: Context => Context,
              handlers: List[(Symbol, TypeKind, Context => Context)],
              finalizer: Tree,
              tree: Tree) = if (forMSIL) TryMsil(body, handlers, finalizer, tree) else {

        val outerCtx = this.dup       // context for generating exception handlers, covered by finalizer
        val finalizerCtx = this.dup   // context for generating finalizer handler
        val afterCtx = outerCtx.newBlock
        var tmp: Local = null
        val kind = toTypeKind(tree.tpe)
        val guardResult = kind != UNIT && mayCleanStack(finalizer)
        // we need to save bound labels before any code generation is performed on
        // the current context (otherwise, any new labels in the finalizer that need to
        // be duplicated would be incorrectly considered bound -- see #2850).
        val boundLabels: Set[Symbol] = Set.empty ++ labels.keySet

        if (guardResult) {
          tmp = this.makeLocal(tree.pos, tree.tpe, "tmp")
        }

        def emitFinalizer(ctx: Context): Context = if (!finalizer.isEmpty) {
          val ctx1 = finalizerCtx.dup.newBlock
          ctx.bb.closeWith(JUMP(ctx1.bb))

          if (guardResult) {
            ctx1.bb.emit(STORE_LOCAL(tmp))
            val ctx2 = genLoad(duplicateFinalizer(boundLabels, ctx1, finalizer), ctx1, UNIT)
            ctx2.bb.emit(LOAD_LOCAL(tmp))
            ctx2
          } else
            genLoad(duplicateFinalizer(boundLabels, ctx1, finalizer), ctx1, UNIT)
        } else ctx


        val finalizerExh = if (finalizer != EmptyTree) Some({
          val exh = outerCtx.newExceptionHandler(NoSymbol, toTypeKind(finalizer.tpe), finalizer.pos) // finalizer covers exception handlers
          this.addActiveHandler(exh)  // .. and body aswell
          val ctx = finalizerCtx.enterExceptionHandler(exh)
          val exception = ctx.makeLocal(finalizer.pos, ThrowableClass.tpe, "exc")
          loadException(ctx, exh, finalizer.pos)
          ctx.bb.emit(STORE_LOCAL(exception));
          val ctx1 = genLoad(finalizer, ctx, UNIT);
          ctx1.bb.emit(LOAD_LOCAL(exception));
          ctx1.bb.emit(THROW(ThrowableClass));
          ctx1.bb.enterIgnoreMode;
          ctx1.bb.close
          finalizerCtx.endHandler()
          exh
        }) else None

        val exhs = handlers.map { case (sym, kind, handler) =>  // def genWildcardHandler(sym: Symbol): (Symbol, TypeKind, Context => Context) =
            val exh = this.newExceptionHandler(sym, kind, tree.pos)
            var ctx1 = outerCtx.enterExceptionHandler(exh)
            ctx1.addFinalizer(finalizer, finalizerCtx)
            loadException(ctx1, exh, tree.pos)
            ctx1 = handler(ctx1)
            // emit finalizer
            val ctx2 = emitFinalizer(ctx1)
            ctx2.bb.closeWith(JUMP(afterCtx.bb))
            outerCtx.endHandler()
            exh
          }
        val bodyCtx = this.newBlock
        if (finalizer != EmptyTree)
          bodyCtx.addFinalizer(finalizer, finalizerCtx)

        var finalCtx = body(bodyCtx)
        finalCtx = emitFinalizer(finalCtx)

        outerCtx.bb.closeWith(JUMP(bodyCtx.bb))

        finalCtx.bb.closeWith(JUMP(afterCtx.bb))

        afterCtx
      }


      /** try-catch-finally blocks are actually simpler to emit in MSIL, because there
       *  is support for `finally` in bytecode.
       *
       *  A
       *    try { .. } catch { .. } finally { .. }
       *  block is de-sugared into
       *    try { try { ..} catch { .. } } finally { .. }
       *
       *  In ICode `finally` block is represented exactly the same as an exception handler,
       *  but with `NoSymbol` as the exception class. The covered blocks are all blocks of
       *  the `try { .. } catch { .. }`.
       *
       *  Also, TryMsil does not enter any Finalizers into the `cleanups`, because the
       *  CLI takes care of running the finalizer when seeing a `leave` statement inside
       *  a try / catch.
       */
      def TryMsil(body: Context => Context,
                  handlers: List[(Symbol, TypeKind, (Context => Context))],
                  finalizer: Tree,
                  tree: Tree) = {

        val outerCtx = this.dup       // context for generating exception handlers, covered by finalizer
        val finalizerCtx = this.dup   // context for generating finalizer handler
        val afterCtx = outerCtx.newBlock

        if (finalizer != EmptyTree) {
          // finalizer is covers try and all catch blocks, i.e.
          //   try { try { .. } catch { ..} } finally { .. }
          val exh = outerCtx.newExceptionHandler(NoSymbol, UNIT, tree.pos)
          this.addActiveHandler(exh)
          val ctx = finalizerCtx.enterExceptionHandler(exh)
          loadException(ctx, exh, tree.pos)
          val ctx1 = genLoad(finalizer, ctx, UNIT)
          // need jump for the ICode to be valid. MSIL backend will emit `Endfinally` instead.
          ctx1.bb.closeWith(JUMP(afterCtx.bb))
          finalizerCtx.endHandler()
        }

        for (handler <- handlers) {
          val exh = this.newExceptionHandler(handler._1, handler._2, tree.pos)
          var ctx1 = outerCtx.enterExceptionHandler(exh)
          loadException(ctx1, exh, tree.pos)
          ctx1 = handler._3(ctx1)
          // msil backend will emit `Leave` to jump out of a handler
          ctx1.bb.closeWith(JUMP(afterCtx.bb))
          outerCtx.endHandler()
        }

        val bodyCtx = this.newBlock

        val finalCtx = body(bodyCtx)

        outerCtx.bb.closeWith(JUMP(bodyCtx.bb))

        // msil backend will emit `Leave` to jump out of a try-block
        finalCtx.bb.closeWith(JUMP(afterCtx.bb))

        afterCtx
      }
    }
  }

    /**
     * Represent a label in the current method code. In order
     * to support forward jumps, labels can be created without
     * having a deisgnated target block. They can later be attached
     * by calling `anchor`.
     */
    class Label(val symbol: Symbol) {
      var anchored = false
      var block: BasicBlock = _
      var params: List[Symbol] = _

      private var toPatch: List[Instruction] = Nil

      /** Fix this label to the given basic block. */
      def anchor(b: BasicBlock): Label = {
        assert(!anchored, "Cannot anchor an already anchored label!")
        anchored = true
        this.block = b
        this
      }

      def setParams(p: List[Symbol]): Label = {
        assert(params eq null, "Cannot set label parameters twice!")
        params = p
        this
      }

      /** Add an instruction that refers to this label. */
      def addCallingInstruction(i: Instruction) =
        toPatch = i :: toPatch;

      /**
       * Patch the code by replacing pseudo call instructions with
       * jumps to the given basic block.
       */
      def patch(code: Code) {
        val map = mapFrom(toPatch)(patch)
        code.blocks foreach (_ subst map)
      }

      /**
       * Return the patched instruction. If the given instruction
       * jumps to this label, replace it with the basic block. Otherwise,
       * return the same instruction. Conditional jumps have more than one
       * label, so they are replaced only if all labels are anchored.
       */
      def patch(instr: Instruction): Instruction = {
        assert(anchored, "Cannot patch until this label is anchored: " + this)

        instr match {
          case PJUMP(self)
          if (self == this) => JUMP(block)

          case PCJUMP(self, failure, cond, kind)
          if (self == this && failure.anchored) =>
            CJUMP(block, failure.block, cond, kind)

          case PCJUMP(success, self, cond, kind)
          if (self == this && success.anchored) =>
            CJUMP(success.block, block, cond, kind)

          case PCZJUMP(self, failure, cond, kind)
          if (self == this && failure.anchored) =>
            CZJUMP(block, failure.block, cond, kind)

          case PCZJUMP(success, self, cond, kind)
          if (self == this && success.anchored) =>
            CZJUMP(success.block, block, cond, kind)

          case _ => instr
        }
      }

      override def toString() = symbol.toString()
    }

    ///////////////// Fake instructions //////////////////////////

    /**
     * Pseudo jump: it takes a Label instead of a basic block.
     * It is used temporarily during code generation. It is replaced
     * by a real JUMP instruction when all labels are resolved.
     */
    abstract class PseudoJUMP(label: Label) extends Instruction {
      override def toString(): String = "PJUMP " + label.symbol

      override def consumed = 0
      override def produced = 0

      // register with the given label
      if (!label.anchored)
        label.addCallingInstruction(this);
    }

    case class PJUMP(whereto: Label) extends PseudoJUMP(whereto)

    case class PCJUMP(success: Label, failure: Label, cond: TestOp, kind: TypeKind)
    extends PseudoJUMP(success) {
      override def toString(): String =
        "PCJUMP (" + kind + ") " + success.symbol.simpleName +
        " : " + failure.symbol.simpleName

      if (!failure.anchored)
        failure.addCallingInstruction(this)
    }

    case class PCZJUMP(success: Label, failure: Label, cond: TestOp, kind: TypeKind)
    extends PseudoJUMP(success) {
      override def toString(): String =
        "PCZJUMP (" + kind + ") " + success.symbol.simpleName +
        " : " + failure.symbol.simpleName

      if (!failure.anchored)
        failure.addCallingInstruction(this)
    }

  /** Local variable scopes. Keep track of line numbers for debugging info. */
  class Scope(val outer: Scope) {
    val locals: ListBuffer[Local] = new ListBuffer

    def add(l: Local)     = locals += l
    def remove(l: Local)  = locals -= l

    /** Return all locals that are in scope. */
    def varsInScope: Buffer[Local] = outer.varsInScope.clone() ++= locals

    override def toString() = locals.mkString(outer.toString + "[", ", ", "]")
  }

  object EmptyScope extends Scope(null) {
    override def toString() = "[]"
    override def varsInScope: Buffer[Local] = new ListBuffer
  }
}<|MERGE_RESOLUTION|>--- conflicted
+++ resolved
@@ -128,12 +128,6 @@
           if (staticfield != NoSymbol) {
             // in companion object accessors to @static fields, we access the static field directly
             val hostClass = m.symbol.owner.companionClass
-<<<<<<< HEAD
-            val staticfield = hostClass.info.findMember(m.symbol.accessed.name, NoFlags, NoFlags, false)
-
-=======
-            
->>>>>>> 228fb309
             if (m.symbol.isGetter) {
               ctx1.bb.emit(LOAD_FIELD(staticfield, true) setHostClass hostClass, tree.pos)
               ctx1.bb.closeWith(RETURN(m.returnType))
